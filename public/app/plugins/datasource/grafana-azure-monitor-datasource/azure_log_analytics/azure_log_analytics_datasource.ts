import { map } from 'lodash';
import LogAnalyticsQuerystringBuilder from '../log_analytics/querystring_builder';
import ResponseParser, { transformMetadataToKustoSchema } from './response_parser';
import {
  AzureMonitorQuery,
  AzureDataSourceJsonData,
  AzureLogsVariable,
  AzureQueryType,
  DatasourceValidationResult,
} from '../types';
import {
  DataQueryRequest,
  DataQueryResponse,
  ScopedVars,
  DataSourceInstanceSettings,
  MetricFindValue,
} from '@grafana/data';
import { getTemplateSrv, DataSourceWithBackend } from '@grafana/runtime';
import { Observable, from } from 'rxjs';
import { mergeMap } from 'rxjs/operators';
import { getAuthType, getAzureCloud, getAzurePortalUrl } from '../credentials';
<<<<<<< HEAD
import { getLogAnalyticsApiRoute, getManagementApiRoute } from '../api/routes';
import { AzureLogAnalyticsMetadata } from '../types/logAnalyticsMetadata';
=======
>>>>>>> e42a597e
import { isGUIDish } from '../components/ResourcePicker/utils';
import { routeNames } from '../utils/common';

interface AdhocQuery {
  datasourceId: number;
  path: string;
  resultFormat: string;
}

export default class AzureLogAnalyticsDatasource extends DataSourceWithBackend<
  AzureMonitorQuery,
  AzureDataSourceJsonData
> {
<<<<<<< HEAD
  url: string;
  baseUrl: string;
  azurePortalUrl: string;
  applicationId: string;
=======
  resourcePath: string;
  azurePortalUrl: string;
  declare applicationId: string;
>>>>>>> e42a597e

  defaultSubscriptionId?: string;

  azureMonitorPath: string;
  firstWorkspace?: string;
  cache: Map<string, any>;

  constructor(private instanceSettings: DataSourceInstanceSettings<AzureDataSourceJsonData>) {
    super(instanceSettings);
    this.cache = new Map();

    this.resourcePath = `${routeNames.logAnalytics}`;
    this.azureMonitorPath = `${routeNames.azureMonitor}/subscriptions`;
    const cloud = getAzureCloud(instanceSettings);
<<<<<<< HEAD
    const logAnalyticsRoute = getLogAnalyticsApiRoute(cloud);
    this.baseUrl = `/${logAnalyticsRoute}`;
    this.azurePortalUrl = getAzurePortalUrl(cloud);

    const managementRoute = getManagementApiRoute(cloud);
    this.azureMonitorUrl = `/${managementRoute}/subscriptions`;

    this.url = instanceSettings.url || '';
    this.defaultSubscriptionId = this.instanceSettings.jsonData.subscriptionId || '';
    this.defaultOrFirstWorkspace = this.instanceSettings.jsonData.logAnalyticsDefaultWorkspace || '';
=======
    this.azurePortalUrl = getAzurePortalUrl(cloud);

    this.defaultSubscriptionId = this.instanceSettings.jsonData.subscriptionId || '';
>>>>>>> e42a597e
  }

  isConfigured(): boolean {
    // If validation didn't return any error then the data source is properly configured
    return !this.validateDatasource();
  }

  async getSubscriptions(): Promise<Array<{ text: string; value: string }>> {
    if (!this.isConfigured()) {
      return [];
    }

    const path = `${this.azureMonitorPath}?api-version=2019-03-01`;
    return await this.getResource(path).then((result: any) => {
      return ResponseParser.parseSubscriptions(result);
    });
  }

  async getWorkspaces(subscription: string): Promise<AzureLogsVariable[]> {
    const response = await this.getWorkspaceList(subscription);

    return (
      map(response.value, (val: any) => {
        return {
          text: val.name,
          value: val.id,
        };
      }) || []
    );
  }

  private getWorkspaceList(subscription: string): Promise<any> {
    const subscriptionId = getTemplateSrv().replace(subscription || this.defaultSubscriptionId);

    const workspaceListUrl =
      this.azureMonitorPath +
      `/${subscriptionId}/providers/Microsoft.OperationalInsights/workspaces?api-version=2017-04-26-preview`;
    return this.getResource(workspaceListUrl);
  }

  async getMetadata(resourceUri: string) {
    const path = `${this.resourcePath}/v1${resourceUri}/metadata`;

    const resp = await this.getResource(path);
    return resp;
  }

  async getKustoSchema(resourceUri: string) {
    const metadata = await this.getMetadata(resourceUri);
    return transformMetadataToKustoSchema(metadata, resourceUri);
  }

  applyTemplateVariables(target: AzureMonitorQuery, scopedVars: ScopedVars): AzureMonitorQuery {
    const item = target.azureLogAnalytics;
    if (!item) {
      return target;
    }

    const templateSrv = getTemplateSrv();
    const resource = templateSrv.replace(item.resource, scopedVars);
    let workspace = templateSrv.replace(item.workspace, scopedVars);

    if (!workspace && !resource && this.firstWorkspace) {
      workspace = this.firstWorkspace;
    }

    const query = templateSrv.replace(item.query, scopedVars, this.interpolateVariable);

    return {
      refId: target.refId,
      queryType: AzureQueryType.LogAnalytics,

      azureLogAnalytics: {
        resultFormat: item.resultFormat,
        query,
        resource,

        // Workspace was removed in Grafana 8, but remains for backwards compat
        workspace,
      },
    };
  }

  /**
   * Augment the results with links back to the azure console
   */
  query(request: DataQueryRequest<AzureMonitorQuery>): Observable<DataQueryResponse> {
    return super.query(request).pipe(
      mergeMap((res: DataQueryResponse) => {
        return from(this.processResponse(res));
      })
    );
  }

  async processResponse(res: DataQueryResponse): Promise<DataQueryResponse> {
    if (res.data) {
      for (const df of res.data) {
        const encodedQuery = df.meta?.custom?.encodedQuery;
        if (encodedQuery && encodedQuery.length > 0) {
          const url = await this.buildDeepLink(df.meta.custom);
          if (url?.length) {
            for (const field of df.fields) {
              field.config.links = [
                {
                  url: url,
                  title: 'View in Azure Portal',
                  targetBlank: true,
                },
              ];
            }
          }
        }
      }
    }
    return res;
  }

  private async buildDeepLink(customMeta: Record<string, any>) {
    const base64Enc = encodeURIComponent(customMeta.encodedQuery);
    const workspaceId = customMeta.workspace;
    const subscription = customMeta.subscription;

    const details = await this.getWorkspaceDetails(workspaceId);
    if (!details.workspace || !details.resourceGroup) {
      return '';
    }

    const url =
      `${this.azurePortalUrl}/#blade/Microsoft_OperationsManagementSuite_Workspace/` +
      `AnalyticsBlade/initiator/AnalyticsShareLinkToQuery/isQueryEditorVisible/true/scope/` +
      `%7B%22resources%22%3A%5B%7B%22resourceId%22%3A%22%2Fsubscriptions%2F${subscription}` +
      `%2Fresourcegroups%2F${details.resourceGroup}%2Fproviders%2Fmicrosoft.operationalinsights%2Fworkspaces%2F${details.workspace}` +
      `%22%7D%5D%7D/query/${base64Enc}/isQueryBase64Compressed/true/timespanInIsoFormat/P1D`;
    return url;
  }

  async getWorkspaceDetails(workspaceId: string) {
    if (!this.defaultSubscriptionId) {
      return {};
    }
    const response = await this.getWorkspaceList(this.defaultSubscriptionId);

    const details = response.value.find((o: any) => {
      return o.properties.customerId === workspaceId;
    });

    if (!details) {
      return {};
    }

    const regex = /.*resourcegroups\/(.*)\/providers.*/;
    const results = regex.exec(details.id);
    if (!results || results.length < 2) {
      return {};
    }

    return {
      workspace: details.name,
      resourceGroup: results[1],
    };
  }

  /**
   * This is named differently than DataSourceApi.metricFindQuery
   * because it's not exposed to Grafana like the main AzureMonitorDataSource.
   * And some of the azure internal data sources return null in this function, which the
   * external interface does not support
   */
  metricFindQueryInternal(query: string, optionalOptions?: unknown): Promise<MetricFindValue[]> {
    // workspaces() - Get workspaces in the default subscription
    const workspacesQuery = query.match(/^workspaces\(\)/i);
    if (workspacesQuery) {
      if (this.defaultSubscriptionId) {
        return this.getWorkspaces(this.defaultSubscriptionId);
      } else {
        throw new Error(
          'No subscription ID. Specify a default subscription ID in the data source config to use workspaces() without a subscription ID'
        );
      }
    }

    // workspaces("abc-def-etc") - Get workspaces a specified subscription
    const workspacesQueryWithSub = query.match(/^workspaces\(["']?([^\)]+?)["']?\)/i);
    if (workspacesQueryWithSub) {
      return this.getWorkspaces((workspacesQueryWithSub[1] || '').trim());
    }

    // Execute the query as KQL to the default or first workspace
    return this.getFirstWorkspace().then((resourceURI) => {
      if (!resourceURI) {
        return [];
      }

      const queries = this.buildQuery(query, optionalOptions, resourceURI);
      const promises = this.doQueries(queries);

      return Promise.all(promises)
        .then((results) => {
          return new ResponseParser(results).parseToVariables();
        })
        .catch((err) => {
          if (
            err.error &&
            err.error.data &&
            err.error.data.error &&
            err.error.data.error.innererror &&
            err.error.data.error.innererror.innererror
          ) {
            throw { message: err.error.data.error.innererror.innererror.message };
          } else if (err.error && err.error.data && err.error.data.error) {
            throw { message: err.error.data.error.message };
          }

          throw err;
        });
    }) as Promise<MetricFindValue[]>;
  }

  private buildQuery(query: string, options: any, workspace: string): AdhocQuery[] {
    const querystringBuilder = new LogAnalyticsQuerystringBuilder(
      getTemplateSrv().replace(query, {}, this.interpolateVariable),
      options,
      'TimeGenerated'
    );

    const querystring = querystringBuilder.generate().uriString;
<<<<<<< HEAD
    const url = isGUIDish(workspace)
      ? `${this.baseUrl}/v1/workspaces/${workspace}/query?${querystring}`
      : `${this.baseUrl}/v1${workspace}/query?${querystring}`;
=======
    const path = isGUIDish(workspace)
      ? `${this.resourcePath}/v1/workspaces/${workspace}/query?${querystring}`
      : `${this.resourcePath}/v1${workspace}/query?${querystring}`;
>>>>>>> e42a597e

    const queries = [
      {
        datasourceId: this.id,
        path: path,
        resultFormat: 'table',
      },
    ];

    return queries;
  }

  interpolateVariable(value: string, variable: { multi: any; includeAll: any }) {
    if (typeof value === 'string') {
      if (variable.multi || variable.includeAll) {
        return "'" + value + "'";
      } else {
        return value;
      }
    }

    if (typeof value === 'number') {
      return value;
    }

    const quotedValues = map(value, (val) => {
      if (typeof value === 'number') {
        return value;
      }

      return "'" + val + "'";
    });
    return quotedValues.join(',');
  }

  async getDefaultOrFirstSubscription(): Promise<string | undefined> {
    if (this.defaultSubscriptionId) {
      return this.defaultSubscriptionId;
    }
    const subscriptions = await this.getSubscriptions();
    return subscriptions[0]?.value;
  }

  async getFirstWorkspace(): Promise<string | undefined> {
    if (this.firstWorkspace) {
      return this.firstWorkspace;
    }

    const subscriptionId = await this.getDefaultOrFirstSubscription();
    if (!subscriptionId) {
      return undefined;
    }

    const workspaces = await this.getWorkspaces(subscriptionId);
    const workspace = workspaces[0]?.value;

    if (workspace) {
      this.firstWorkspace = workspace;
    }

    return workspace;
  }

  annotationQuery(options: any) {
    if (!options.annotation.rawQuery) {
      return Promise.reject({
        message: 'Query missing in annotation definition',
      });
    }

    const queries = this.buildQuery(options.annotation.rawQuery, options, options.annotation.workspace);
    const promises = this.doQueries(queries);

    return Promise.all(promises).then((results) => {
      const annotations = new ResponseParser(results).transformToAnnotations(options);
      return annotations;
    });
  }

  doQueries(queries: AdhocQuery[]) {
    return map(queries, (query) => {
      return this.getResource(query.path)
        .then((result: any) => {
          return {
            result: result,
            query: query,
          };
        })
        .catch((err: any) => {
          throw {
            error: err,
            query: query,
          };
        });
    });
  }

  async testDatasource(): Promise<DatasourceValidationResult> {
    const validationError = this.validateDatasource();
    if (validationError) {
      return validationError;
    }

    let resourceOrWorkspace: string;
    try {
      const result = await this.getFirstWorkspace();
      if (!result) {
        return {
          status: 'error',
          message: 'Workspace not found.',
        };
      }
      resourceOrWorkspace = result;
    } catch (e) {
      let message = 'Azure Log Analytics requires access to Azure Monitor but had the following error: ';
      return {
        status: 'error',
        message: this.getErrorMessage(message, e),
      };
    }

    try {
      const path = isGUIDish(resourceOrWorkspace)
        ? `${this.resourcePath}/v1/workspaces/${resourceOrWorkspace}/metadata`
        : `${this.resourcePath}/v1${resourceOrWorkspace}/metadata`;

      return await this.getResource(path).then<DatasourceValidationResult>((response: any) => {
        return {
          status: 'success',
          message: 'Successfully queried the Azure Log Analytics service.',
          title: 'Success',
        };
      });
    } catch (e) {
      let message = 'Azure Log Analytics: ';
      return {
        status: 'error',
        message: this.getErrorMessage(message, e),
      };
    }
  }

  private getErrorMessage(message: string, error: any) {
    message += error.statusText ? error.statusText + ': ' : '';
    if (error.data && error.data.error && error.data.error.code) {
      message += error.data.error.code + '. ' + error.data.error.message;
    } else if (error.data && error.data.error) {
      message += error.data.error;
    } else if (error.data) {
      message += error.data;
    } else {
      message += 'Cannot connect to Azure Log Analytics REST API.';
    }
    return message;
  }

  private validateDatasource(): DatasourceValidationResult | undefined {
    const authType = getAuthType(this.instanceSettings);

    if (authType === 'clientsecret') {
      if (!this.isValidConfigField(this.instanceSettings.jsonData.tenantId)) {
        return {
          status: 'error',
          message: 'The Tenant Id field is required.',
        };
      }

      if (!this.isValidConfigField(this.instanceSettings.jsonData.clientId)) {
        return {
          status: 'error',
          message: 'The Client Id field is required.',
        };
      }
    }

    return undefined;
  }

  private isValidConfigField(field: string | undefined): boolean {
    return typeof field === 'string' && field.length > 0;
  }
}<|MERGE_RESOLUTION|>--- conflicted
+++ resolved
@@ -19,11 +19,6 @@
 import { Observable, from } from 'rxjs';
 import { mergeMap } from 'rxjs/operators';
 import { getAuthType, getAzureCloud, getAzurePortalUrl } from '../credentials';
-<<<<<<< HEAD
-import { getLogAnalyticsApiRoute, getManagementApiRoute } from '../api/routes';
-import { AzureLogAnalyticsMetadata } from '../types/logAnalyticsMetadata';
-=======
->>>>>>> e42a597e
 import { isGUIDish } from '../components/ResourcePicker/utils';
 import { routeNames } from '../utils/common';
 
@@ -37,16 +32,9 @@
   AzureMonitorQuery,
   AzureDataSourceJsonData
 > {
-<<<<<<< HEAD
-  url: string;
-  baseUrl: string;
-  azurePortalUrl: string;
-  applicationId: string;
-=======
   resourcePath: string;
   azurePortalUrl: string;
   declare applicationId: string;
->>>>>>> e42a597e
 
   defaultSubscriptionId?: string;
 
@@ -61,22 +49,9 @@
     this.resourcePath = `${routeNames.logAnalytics}`;
     this.azureMonitorPath = `${routeNames.azureMonitor}/subscriptions`;
     const cloud = getAzureCloud(instanceSettings);
-<<<<<<< HEAD
-    const logAnalyticsRoute = getLogAnalyticsApiRoute(cloud);
-    this.baseUrl = `/${logAnalyticsRoute}`;
     this.azurePortalUrl = getAzurePortalUrl(cloud);
 
-    const managementRoute = getManagementApiRoute(cloud);
-    this.azureMonitorUrl = `/${managementRoute}/subscriptions`;
-
-    this.url = instanceSettings.url || '';
     this.defaultSubscriptionId = this.instanceSettings.jsonData.subscriptionId || '';
-    this.defaultOrFirstWorkspace = this.instanceSettings.jsonData.logAnalyticsDefaultWorkspace || '';
-=======
-    this.azurePortalUrl = getAzurePortalUrl(cloud);
-
-    this.defaultSubscriptionId = this.instanceSettings.jsonData.subscriptionId || '';
->>>>>>> e42a597e
   }
 
   isConfigured(): boolean {
@@ -303,15 +278,9 @@
     );
 
     const querystring = querystringBuilder.generate().uriString;
-<<<<<<< HEAD
-    const url = isGUIDish(workspace)
-      ? `${this.baseUrl}/v1/workspaces/${workspace}/query?${querystring}`
-      : `${this.baseUrl}/v1${workspace}/query?${querystring}`;
-=======
     const path = isGUIDish(workspace)
       ? `${this.resourcePath}/v1/workspaces/${workspace}/query?${querystring}`
       : `${this.resourcePath}/v1${workspace}/query?${querystring}`;
->>>>>>> e42a597e
 
     const queries = [
       {
