import { SelectableValue } from '@grafana/data';
import { FeatureLike } from 'ol/Feature';
<<<<<<< HEAD
import { Geometry, LineString, Point } from 'ol/geom';
=======
>>>>>>> 53dfae3c
import { GeometryTypeId } from '../style/types';

export const getFeaturesLineString = (frame: DataFrame, info: LocationInfo): Array<Feature<Geometry>> | undefined => {
  const features: Array<Feature<Geometry>> = [];

  const geometry = new LineString(info.points.map((p) => p.getCoordinates()));
  features.push(
    new Feature({
      frame,
      geometry: geometry,
      rowIndex: 0,
    })
  );

  return features;
};

export interface LayerContentInfo {
  geometryType: GeometryTypeId;
  propertes: Array<SelectableValue<string>>;
}

export function getLayerPropertyInfo(features: FeatureLike[]): LayerContentInfo {
  const types = new Set<string>();
  const props = new Set<string>();
  features.some((feature, idx) => {
    for (const key of Object.keys(feature.getProperties())) {
      if (key === 'geometry') {
        continue;
      }
      props.add(key);
      const g = feature.getGeometry();
      if (g) {
        types.add(g.getType());
      }
    }
    return idx > 10; // first 10 items
  });

  let geometryType = GeometryTypeId.Any;
  if (types.size === 1) {
    switch (types.values().next().value) {
      case 'Point':
      case 'MultiPoint':
        geometryType = GeometryTypeId.Point;
        break;
      case 'Line':
      case 'MultiLine':
        geometryType = GeometryTypeId.Line;
        break;
      case 'Polygon':
        geometryType = GeometryTypeId.Polygon;
    }
  }

  return {
    geometryType,
    propertes: Array.from(props.keys()).map((v) => ({ label: v, value: v })),
  };
}

export function getUniqueFeatureValues(features: FeatureLike[], key: string): string[] {
  const unique = new Set<string>();
  for (const feature of features) {
    const v = feature.get(key);
    if (v != null) {
      unique.add(`${v}`); // always string
    }
  }
  const buffer = Array.from(unique);
  buffer.sort();
  return buffer;
}<|MERGE_RESOLUTION|>--- conflicted
+++ resolved
@@ -1,25 +1,6 @@
 import { SelectableValue } from '@grafana/data';
 import { FeatureLike } from 'ol/Feature';
-<<<<<<< HEAD
-import { Geometry, LineString, Point } from 'ol/geom';
-=======
->>>>>>> 53dfae3c
 import { GeometryTypeId } from '../style/types';
-
-export const getFeaturesLineString = (frame: DataFrame, info: LocationInfo): Array<Feature<Geometry>> | undefined => {
-  const features: Array<Feature<Geometry>> = [];
-
-  const geometry = new LineString(info.points.map((p) => p.getCoordinates()));
-  features.push(
-    new Feature({
-      frame,
-      geometry: geometry,
-      rowIndex: 0,
-    })
-  );
-
-  return features;
-};
 
 export interface LayerContentInfo {
   geometryType: GeometryTypeId;
