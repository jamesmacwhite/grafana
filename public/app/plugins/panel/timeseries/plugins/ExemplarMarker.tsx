<<<<<<< HEAD
import { DataFrame, dateTimeFormat, Field, FieldType, GrafanaTheme, LinkModel, systemDateFormats } from '@grafana/data';
import { FieldLinkList, Portal, VizTooltipContainer, useStyles, usePanelContext } from '@grafana/ui';
import { css, cx } from '@emotion/css';
=======
import { css, cx } from '@emotion/css';
import {
  DataFrame,
  dateTimeFormat,
  Field,
  FieldType,
  GrafanaTheme,
  LinkModel,
  systemDateFormats,
  TimeZone,
} from '@grafana/data';
import { selectors } from '@grafana/e2e-selectors';
import { FieldLinkList, Portal, useStyles } from '@grafana/ui';
>>>>>>> 1367f717
import React, { useCallback, useRef, useState } from 'react';
import { usePopper } from 'react-popper';

interface ExemplarMarkerProps {
  dataFrame: DataFrame;
  index: number;
  getFieldLinks: (field: Field, rowIndex: number) => Array<LinkModel<Field>>;
}

export const ExemplarMarker: React.FC<ExemplarMarkerProps> = ({ dataFrame, index, getFieldLinks }) => {
  const panelCtx = usePanelContext();
  const styles = useStyles(getExemplarMarkerStyles);
  const [isOpen, setIsOpen] = useState(false);
  const [markerElement, setMarkerElement] = React.useState<HTMLDivElement | null>(null);
  const [popperElement, setPopperElement] = React.useState<HTMLDivElement | null>(null);
  const { styles: popperStyles, attributes } = usePopper(markerElement, popperElement);
  const popoverRenderTimeout = useRef<NodeJS.Timer>();

<<<<<<< HEAD
  const timeFormatter = useCallback(
    (value: number) => {
      return dateTimeFormat(value, {
        format: systemDateFormats.fullDate,
        timeZone: panelCtx.timeZone,
      });
    },
    [panelCtx.timeZone]
  );

=======
>>>>>>> 1367f717
  const onMouseEnter = useCallback(() => {
    if (popoverRenderTimeout.current) {
      clearTimeout(popoverRenderTimeout.current);
    }
    setIsOpen(true);
  }, [setIsOpen]);

  const onMouseLeave = useCallback(() => {
    popoverRenderTimeout.current = setTimeout(() => {
      setIsOpen(false);
    }, 100);
  }, [setIsOpen]);

  const renderMarker = useCallback(() => {
    const timeFormatter = (value: number) => {
      return dateTimeFormat(value, {
        format: systemDateFormats.fullDate,
        timeZone,
      });
    };

    return (
      <div
        onMouseEnter={onMouseEnter}
        onMouseLeave={onMouseLeave}
        className={styles.tooltip}
        ref={setPopperElement}
        style={popperStyles.popper}
        {...attributes.popper}
      >
        <div className={styles.wrapper}>
          <div className={styles.header}>
            <span className={styles.title}>Exemplar</span>
          </div>
          <div className={styles.body}>
            <div>
              <table className={styles.exemplarsTable}>
                <tbody>
                  {dataFrame.fields.map((field, i) => {
                    const value = field.values.get(index);
                    const links = field.config.links?.length ? getFieldLinks(field, index) : undefined;
                    return (
                      <tr key={i}>
                        <td valign="top">{field.name}</td>
                        <td>
                          <div className={styles.valueWrapper}>
                            <span>{field.type === FieldType.time ? timeFormatter(value) : value}</span>
                            {links && <FieldLinkList links={links} />}
                          </div>
                        </td>
                      </tr>
                    );
                  })}
                </tbody>
              </table>
            </div>
          </div>
        </div>
      </div>
    );
  }, [
    attributes.popper,
    dataFrame.fields,
    getFieldLinks,
    index,
    onMouseEnter,
    onMouseLeave,
    popperStyles.popper,
    styles,
    timeZone,
  ]);

  return (
    <>
      <div
        ref={setMarkerElement}
        onMouseEnter={onMouseEnter}
        onMouseLeave={onMouseLeave}
        className={styles.markerWrapper}
        aria-label={selectors.components.DataSource.Prometheus.exemplarMarker}
      >
        <svg viewBox="0 0 599 599" width="8" height="8" className={cx(styles.marble, isOpen && styles.activeMarble)}>
          <path d="M 300,575 L 575,300 L 300,25 L 25,300 L 300,575 Z" />
        </svg>
      </div>
      {isOpen && <Portal>{renderMarker()}</Portal>}
    </>
  );
};

const getExemplarMarkerStyles = (theme: GrafanaTheme) => {
  const bg = theme.isDark ? theme.palette.dark2 : theme.palette.white;
  const headerBg = theme.isDark ? theme.palette.dark9 : theme.palette.gray5;
  const shadowColor = theme.isDark ? theme.palette.black : theme.palette.white;
  const marbleFill = theme.isDark ? theme.palette.gray3 : theme.palette.gray1;
  const marbleFillHover = theme.isDark ? theme.palette.blue85 : theme.palette.blue77;
  const tableBgOdd = theme.isDark ? theme.palette.dark3 : theme.palette.gray6;

  const marble = css`
    display: block;
    fill: ${marbleFill};
    transition: transform 0.15s ease-out;
  `;
  const activeMarble = css`
    fill: ${marbleFillHover};
    transform: scale(1.3);
    filter: drop-shadow(0 0 8px rgba(0, 0, 0, 0.5));
  `;

  return {
    markerWrapper: css`
      padding: 0 4px 4px 4px;
      width: 8px;
      height: 8px;
      box-sizing: content-box;

      &:hover {
        > svg {
          ${activeMarble}
        }
      }
    `,
    marker: css`
      width: 0;
      height: 0;
      border-left: 4px solid transparent;
      border-right: 4px solid transparent;
      border-bottom: 4px solid ${theme.palette.red};
      pointer-events: none;
    `,
    wrapper: css`
      background: ${bg};
      border: 1px solid ${headerBg};
      border-radius: ${theme.border.radius.md};
      box-shadow: 0 0 20px ${shadowColor};
    `,
    exemplarsTable: css`
      width: 100%;

      tr td {
        padding: 5px 10px;
        white-space: nowrap;
        border-bottom: 4px solid ${theme.colors.panelBg};
      }

      tr {
        background-color: ${theme.colors.bg1};
        &:nth-child(even) {
          background-color: ${tableBgOdd};
        }
      }
    `,
    valueWrapper: css`
      display: flex;
      flex-direction: row;
      flex-wrap: wrap;
      column-gap: ${theme.spacing.sm};

      > span {
        flex-grow: 0;
      }

      > * {
        flex: 1 1;
        align-self: center;
      }
    `,
    tooltip: css`
      background: none;
      padding: 0;
    `,
    header: css`
      background: ${headerBg};
      padding: 6px 10px;
      display: flex;
    `,
    title: css`
      font-weight: ${theme.typography.weight.semibold};
      padding-right: ${theme.spacing.md};
      overflow: hidden;
      display: inline-block;
      white-space: nowrap;
      text-overflow: ellipsis;
      flex-grow: 1;
    `,
    body: css`
      padding: ${theme.spacing.sm};
      font-weight: ${theme.typography.weight.semibold};
    `,
    marble,
    activeMarble,
  };
};<|MERGE_RESOLUTION|>--- conflicted
+++ resolved
@@ -1,22 +1,7 @@
-<<<<<<< HEAD
+import { css, cx } from '@emotion/css';
 import { DataFrame, dateTimeFormat, Field, FieldType, GrafanaTheme, LinkModel, systemDateFormats } from '@grafana/data';
-import { FieldLinkList, Portal, VizTooltipContainer, useStyles, usePanelContext } from '@grafana/ui';
-import { css, cx } from '@emotion/css';
-=======
-import { css, cx } from '@emotion/css';
-import {
-  DataFrame,
-  dateTimeFormat,
-  Field,
-  FieldType,
-  GrafanaTheme,
-  LinkModel,
-  systemDateFormats,
-  TimeZone,
-} from '@grafana/data';
 import { selectors } from '@grafana/e2e-selectors';
-import { FieldLinkList, Portal, useStyles } from '@grafana/ui';
->>>>>>> 1367f717
+import { FieldLinkList, Portal, usePanelContext, useStyles } from '@grafana/ui';
 import React, { useCallback, useRef, useState } from 'react';
 import { usePopper } from 'react-popper';
 
@@ -27,27 +12,14 @@
 }
 
 export const ExemplarMarker: React.FC<ExemplarMarkerProps> = ({ dataFrame, index, getFieldLinks }) => {
+  const styles = useStyles(getExemplarMarkerStyles);
   const panelCtx = usePanelContext();
-  const styles = useStyles(getExemplarMarkerStyles);
   const [isOpen, setIsOpen] = useState(false);
   const [markerElement, setMarkerElement] = React.useState<HTMLDivElement | null>(null);
   const [popperElement, setPopperElement] = React.useState<HTMLDivElement | null>(null);
   const { styles: popperStyles, attributes } = usePopper(markerElement, popperElement);
   const popoverRenderTimeout = useRef<NodeJS.Timer>();
 
-<<<<<<< HEAD
-  const timeFormatter = useCallback(
-    (value: number) => {
-      return dateTimeFormat(value, {
-        format: systemDateFormats.fullDate,
-        timeZone: panelCtx.timeZone,
-      });
-    },
-    [panelCtx.timeZone]
-  );
-
-=======
->>>>>>> 1367f717
   const onMouseEnter = useCallback(() => {
     if (popoverRenderTimeout.current) {
       clearTimeout(popoverRenderTimeout.current);
@@ -65,7 +37,7 @@
     const timeFormatter = (value: number) => {
       return dateTimeFormat(value, {
         format: systemDateFormats.fullDate,
-        timeZone,
+        timeZone: panelCtx.timeZone,
       });
     };
 
@@ -117,7 +89,7 @@
     onMouseLeave,
     popperStyles.popper,
     styles,
-    timeZone,
+    panelCtx.timeZone,
   ]);
 
   return (
