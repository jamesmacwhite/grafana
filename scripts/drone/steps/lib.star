load('scripts/drone/vault.star', 'from_secret', 'github_token', 'pull_secret', 'drone_token')

<<<<<<< HEAD
grabpl_version = '2.4.6'
build_image = 'grafana/build-container:1.4.2'
=======
grabpl_version = '2.5.2'
build_image = 'grafana/build-container:1.4.3'
>>>>>>> 8e070d68
publish_image = 'grafana/grafana-ci-deploy:1.3.1'
grafana_docker_image = 'grafana/drone-grafana-docker:0.3.2'
deploy_docker_image = 'us.gcr.io/kubernetes-dev/drone/plugins/deploy-image'
alpine_image = 'alpine:3.14.2'
windows_image = 'mcr.microsoft.com/windows:1809'
wix_image = 'grafana/ci-wix:0.1.1'
test_release_ver = 'v7.3.0-test'

def slack_step(channel):
    return {
        'name': 'slack',
        'image': 'plugins/slack',
        'settings': {
            'webhook': from_secret('slack_webhook'),
            'channel': channel,
            'template': 'Build {{build.number}} failed for commit: <https://github.com/{{repo.owner}}/{{repo.name}}/commit/{{build.commit}}|{{ truncate build.commit 8 }}>: {{build.link}}\nBranch: <https://github.com/{{ repo.owner }}/{{ repo.name }}/commits/{{ build.branch }}|{{ build.branch }}>\nAuthor: {{build.author}}',
        },
    }

def initialize_step(edition, platform, ver_mode, is_downstream=False, install_deps=True):
    if platform == 'windows':
        return [
            {
                'name': 'identify-runner',
                'image': windows_image,
                'commands': [
                    'echo $env:DRONE_RUNNER_NAME',
                ],
            },
        ]

    download_grabpl_cmds = [
        'mkdir -p bin',
        'curl -fL -o bin/grabpl https://grafana-downloads.storage.googleapis.com/grafana-build-pipeline/v{}/grabpl'.format(
            grabpl_version
        ),
        'chmod +x bin/grabpl',
    ]
    common_cmds = [
    ]

    if ver_mode == 'release':
        common_cmds.append('./bin/grabpl verify-version ${DRONE_TAG}')
    elif ver_mode == 'test-release':
        common_cmds.append('./bin/grabpl verify-version {}'.format(test_release_ver))

    identify_runner_step = {
        'name': 'identify-runner',
        'image': alpine_image,
        'commands': [
            'echo $DRONE_RUNNER_NAME',
        ],
    }

    if install_deps:
        common_cmds.extend([
            'curl -fLO https://github.com/jwilder/dockerize/releases/download/v0.6.1/dockerize-linux-amd64-v0.6.1.tar.gz',
            'tar -C bin -xzvf dockerize-linux-amd64-v0.6.1.tar.gz',
            'rm dockerize-linux-amd64-v0.6.1.tar.gz',
            'ls -a yarncache',
            'yarn install --immutable',
        ])
    if edition in ('enterprise', 'enterprise2'):
        source_commit = ''
        if ver_mode == 'release':
            committish = '${DRONE_TAG}'
            source_commit = ' ${DRONE_TAG}'
        elif ver_mode == 'test-release':
            committish = 'main'
        elif ver_mode == 'release-branch':
            committish = '${DRONE_BRANCH}'
        else:
            if is_downstream:
                source_commit = ' $${SOURCE_COMMIT}'
            committish = '${DRONE_COMMIT}'
        steps = [
            identify_runner_step,
            {
                'name': 'clone',
                'image': build_image,
                'environment': {
                    'GITHUB_TOKEN': from_secret(github_token),
                },
                'commands': download_grabpl_cmds + [
                    'git clone "https://$${GITHUB_TOKEN}@github.com/grafana/grafana-enterprise.git"',
                    'cd grafana-enterprise',
                    'git checkout {}'.format(committish),
                ],
            },
            {
                'name': 'initialize',
                'image': build_image,
                'depends_on': [
                    'clone'
                ],
                'commands': [
                    'mv bin/grabpl /tmp/',
                    'rmdir bin',
                    'mv grafana-enterprise /tmp/',
                    '/tmp/grabpl init-enterprise /tmp/grafana-enterprise{}'.format(source_commit),
                    'mv /tmp/grafana-enterprise/deployment_tools_config.json deployment_tools_config.json',
                    'mkdir bin',
                    'mv /tmp/grabpl bin/'
                ] + common_cmds,
            },
        ]

        return steps

    steps = [
        identify_runner_step,
        {
            'name': 'initialize',
            'image': build_image,
            'depends_on': [
                   'restore-cache'
                ],
            'environment': {
                'YARN_CACHE_FOLDER': '/drone/src/yarncache',
            },
            'commands': ['echo test'] + download_grabpl_cmds + common_cmds,
        },
    ]


    return steps

def enterprise_downstream_step(edition):
    if edition in ('enterprise', 'enterprise2'):
        return None

    return {
        'name': 'trigger-enterprise-downstream',
        'image': 'grafana/drone-downstream',
        'settings': {
            'server': 'https://drone.grafana.net',
            'token': from_secret(drone_token),
            'repositories': [
                'grafana/grafana-enterprise@main',
            ],
            'params': [
                'SOURCE_BUILD_NUMBER=${DRONE_BUILD_NUMBER}',
                'SOURCE_COMMIT=${DRONE_COMMIT}',
            ],
        },
    }

def lint_backend_step(edition):
    return {
        'name': 'lint-backend' + enterprise2_suffix(edition),
        'image': build_image,
        'environment': {
            # We need CGO because of go-sqlite3
            'CGO_ENABLED': '1',
        },
        'depends_on': [
                    'initialize',
                ],
        'commands': [
            # Generate Go code, will install Wire
            # TODO: Install Wire in Docker image instead
            'make gen-go',
            # Don't use Make since it will re-download the linters
            './bin/grabpl lint-backend --edition {}'.format(edition),
        ],
    }

def benchmark_ldap_step():
    return {
        'name': 'benchmark-ldap',
        'image': build_image,
        'depends_on': [
            'initialize',
        ],
        'environment': {
	  'LDAP_HOSTNAME': 'ldap',
        },
        'commands': [
            './bin/dockerize -wait tcp://ldap:389 -timeout 120s',
            'go test -benchmem -run=^$ ./pkg/extensions/ldapsync -bench "^(Benchmark50Users)$"',
        ],
    }

def build_storybook_step(edition, ver_mode):
    if edition in ('enterprise', 'enterprise2') and ver_mode in ('release', 'test-release'):
        return None

    return {
        'name': 'build-storybook',
        'image': build_image,
        'depends_on': [
            # Best to ensure that this step doesn't mess with what's getting built and packaged
            'package',
        ],
        'environment': {
            'NODE_OPTIONS': '--max_old_space_size=4096',
        },
        'commands': [
            'yarn storybook:build',
            './bin/grabpl verify-storybook',
        ],
    }

def publish_storybook_step(edition, ver_mode):
    if edition in ('enterprise', 'enterprise2'):
        return None

    if ver_mode == 'test-release':
        commands = [
            'echo Testing release',
        ]
    else:
        commands = []
        if ver_mode == 'release':
            channels = ['latest', '${DRONE_TAG}',]
        else:
            channels = ['canary',]
        commands.extend([
            'printenv GCP_KEY | base64 -d > /tmp/gcpkey.json',
            'gcloud auth activate-service-account --key-file=/tmp/gcpkey.json',
        ] + [
            'gsutil -m rsync -d -r ./packages/grafana-ui/dist/storybook gs://grafana-storybook/{}'.format(c)
            for c in channels
        ])

    return {
        'name': 'publish-storybook',
        'image': publish_image,
        'depends_on': [
            'build-storybook',
            'end-to-end-tests',
        ],
        'environment': {
            'GCP_KEY': from_secret('gcp_key'),
        },
        'commands': commands,
    }

def upload_cdn_step(edition):
    return {
        'name': 'upload-cdn-assets' + enterprise2_suffix(edition),
        'image': publish_image,
        'depends_on': [
            'end-to-end-tests-server' + enterprise2_suffix(edition),
        ],
        'environment': {
            'GCP_GRAFANA_UPLOAD_KEY': from_secret('gcp_key'),
        },
        'commands': [
             './bin/grabpl upload-cdn --edition {} --bucket "grafana-static-assets"'.format(edition),
        ],
    }

def build_backend_step(edition, ver_mode, variants=None, is_downstream=False):
    variants_str = ''
    if variants:
        variants_str = ' --variants {}'.format(','.join(variants))

    # TODO: Convert number of jobs to percentage
    if ver_mode == 'release':
        env = {
            'GITHUB_TOKEN': from_secret(github_token),
        }
        cmds = [
            './bin/grabpl build-backend --jobs 8 --edition {} --github-token $${{GITHUB_TOKEN}} --no-pull-enterprise ${{DRONE_TAG}}'.format(
                edition,
            ),
        ]
    elif ver_mode == 'test-release':
        env = {
            'GITHUB_TOKEN': from_secret(github_token),
        }
        cmds = [
            './bin/grabpl build-backend --jobs 8 --edition {} --github-token $${{GITHUB_TOKEN}} --no-pull-enterprise {}'.format(
                edition, test_release_ver,
            ),
        ]
    else:
        if not is_downstream:
            build_no = '${DRONE_BUILD_NUMBER}'
        else:
            build_no = '$${SOURCE_BUILD_NUMBER}'
        env = {}
        cmds = [
            './bin/grabpl build-backend --jobs 8 --edition {} --build-id {}{} --no-pull-enterprise'.format(
                edition, build_no, variants_str,
            ),
        ]

    return {
        'name': 'build-backend' + enterprise2_suffix(edition),
        'image': build_image,
        'depends_on': [
            'lint-backend',
        ],
        'environment': env,
        'commands': cmds,
    }

def build_frontend_step(edition, ver_mode, is_downstream=False):
    if not is_downstream:
        build_no = '${DRONE_BUILD_NUMBER}'
    else:
        build_no = '$${SOURCE_BUILD_NUMBER}'

    # TODO: Use percentage for num jobs
    if ver_mode == 'release':
        cmds = [
            './bin/grabpl build-frontend --jobs 8 --github-token $${GITHUB_TOKEN} --no-install-deps ' + \
                '--edition {} --no-pull-enterprise ${{DRONE_TAG}}'.format(edition),
        ]
    elif ver_mode == 'test-release':
        cmds = [
            './bin/grabpl build-frontend --jobs 8 --github-token $${GITHUB_TOKEN} --no-install-deps ' + \
                '--edition {} --no-pull-enterprise {}'.format(edition, test_release_ver),
            ]
    else:
        cmds = [
            './bin/grabpl build-frontend --jobs 8 --no-install-deps --edition {} '.format(edition) + \
                '--build-id {} --no-pull-enterprise'.format(build_no),
        ]

    return {
        'name': 'build-frontend',
        'image': build_image,
        'environment': {
            'YARN_CACHE_FOLDER': '/drone/src/yarncache',
        },
        'depends_on': [
            'test-frontend',
        ],
        'commands': cmds,
    }

def build_frontend_docs_step(edition):
    return {
        'name': 'build-frontend-docs',
        'image': build_image,
        'depends_on': [
            'build-frontend'
        ],
        'commands': [
            './scripts/ci-reference-docs-lint.sh ci',
        ]
    }

def build_plugins_step(edition, sign=False):
    if sign:
        env = {
            'GRAFANA_API_KEY': from_secret('grafana_api_key'),
        }
        sign_args = ' --sign --signing-admin'
    else:
        env = None
        sign_args = ''
    return {
        'name': 'build-plugins',
        'image': build_image,
        'depends_on': [
            'lint-backend',
        ],
        'environment': env,
        'commands': [
            # TODO: Use percentage for num jobs
            './bin/grabpl build-plugins --jobs 8 --edition {} --no-install-deps{}'.format(edition, sign_args),
        ],
    }

def test_backend_step(edition):
    return {
        'name': 'test-backend' + enterprise2_suffix(edition),
        'image': build_image,
        'depends_on': [
            'lint-backend',
        ],
        'commands': [
            # First make sure that there are no tests with FocusConvey
            '[ $(grep FocusConvey -R pkg | wc -l) -eq "0" ] || exit 1',
            './bin/grabpl test-backend --edition {}'.format(edition),
        ],
    }

def test_backend_integration_step(edition):
    return {
        'name': 'test-backend-integration' + enterprise2_suffix(edition),
        'image': build_image,
        'depends_on': [
            'lint-backend',
        ],
        'commands': [
            './bin/grabpl integration-tests --edition {}'.format(edition),
        ],
    }

def test_frontend_step():
    return {
        'name': 'test-frontend',
        'image': build_image,
        'depends_on': [
            'restore-cache',
            'initialize'
        ],
        'environment': {
            'TEST_MAX_WORKERS': '50%',
            'YARN_CACHE_FOLDER': '/drone/src/yarncache',
        },
        'commands': [
            'yarn run ci:test-frontend',
        ],
    }


def restore_cache_step():
    return {
        'image': 'jduchesnegrafana/drone-cache:v1.2.0-rc0-dirtytest',
        'name': 'restore-cache',
        'pull': 'always',
         'settings': {
            'backend': 'gcs',
            'json_key': from_secret('tf_google_credentials'),
            'bucket': 'test-julien',
            'restore': 'true',
            'cache_key': "test123",
            'mount': [
                'yarncache',
                'node_modules'
            ],
         },
         'depends_on': [
            'clone'
         ],
    }

def rebuild_cache_step():
    return {
        'image': 'jduchesnegrafana/drone-cache:v1.2.0-rc0-dirtytest',
        'name': 'rebuild-cache',
        'pull': 'always',
         'settings': {
            'backend': 'gcs',
            'json_key': from_secret('tf_google_credentials'),
            'bucket': 'test-julien',
            'cache_key': "test123",
            'rebuild': 'true',
            'mount': [
                'yarncache',
                'node_modules'
            ],
         },
         'depends_on': [
            'initialize',
         ],
         'when': {
            'event': 'pull_request',
         },
    }

def test_a11y_frontend_step(edition, port=3001):
    return {
        'name': 'test-a11y-frontend' + enterprise2_suffix(edition),
        'image': 'buildkite/puppeteer',
        'depends_on': [
          'end-to-end-tests-server' + enterprise2_suffix(edition),
        ],
         'environment': {
            'GRAFANA_MISC_STATS_API_KEY': from_secret('grafana_misc_stats_api_key'),
            'HOST': 'end-to-end-tests-server' + enterprise2_suffix(edition),
            'PORT': port,
        },
        'failure': 'ignore',
        'commands': [
            'yarn wait-on http://$HOST:$PORT',
            'yarn run test:accessibility --json > pa11y-ci-results.json',
        ],
    }

def test_a11y_frontend_step_pr(edition, port=3001):
    return {
        'name': 'test-a11y-frontend-pr' + enterprise2_suffix(edition),
        'image': 'buildkite/puppeteer',
        'depends_on': [
          'end-to-end-tests-server' + enterprise2_suffix(edition),
        ],
         'environment': {
            'GRAFANA_MISC_STATS_API_KEY': from_secret('grafana_misc_stats_api_key'),
            'HOST': 'end-to-end-tests-server' + enterprise2_suffix(edition),
            'PORT': port,
        },
        'failure': 'ignore',
        'commands': [
            'yarn wait-on http://$HOST:$PORT',
            'yarn run test:accessibility-pr',
        ],
    }

def frontend_metrics_step(edition):
    if edition in ('enterprise', 'enterprise2'):
        return None

    return {
        'name': 'publish-frontend-metrics',
        'image': build_image,
        'depends_on': [
            'test-a11y-frontend' + enterprise2_suffix(edition),
        ],
        'environment': {
            'GRAFANA_MISC_STATS_API_KEY': from_secret('grafana_misc_stats_api_key'),
        },
        'failure': 'ignore',
        'commands': [
            './scripts/ci-frontend-metrics.sh | ./bin/grabpl publish-metrics $${GRAFANA_MISC_STATS_API_KEY}',
        ],
    }

def codespell_step():
    return {
        'name': 'codespell',
        'image': build_image,
        'depends_on': [
            'initialize',
        ],
        'commands': [
            # Important: all words have to be in lowercase, and separated by "\n".
            'echo -e "unknwon\nreferer\nerrorstring\neror\niam\nwan" > words_to_ignore.txt',
            'codespell -I words_to_ignore.txt docs/',
            'rm words_to_ignore.txt',
        ],
    }

def shellcheck_step():
    return {
        'name': 'shellcheck',
        'image': build_image,
        'depends_on': [
            'initialize',
        ],
        'commands': [
            './bin/grabpl shellcheck',
        ],
    }

def gen_version_step(ver_mode, include_enterprise2=False, is_downstream=False):
    deps = [
        'build-plugins',
        'build-backend',
        'build-frontend',
        'codespell',
        'shellcheck',
    ]
    if include_enterprise2:
        sfx = '-enterprise2'
        deps.extend([
            'build-backend' + sfx,
            'test-backend' + sfx,
        ])

    if ver_mode == 'release':
        args = '${DRONE_TAG}'
    elif ver_mode == 'test-release':
        args = test_release_ver
    else:
        if not is_downstream:
            build_no = '${DRONE_BUILD_NUMBER}'
        else:
            build_no = '$${SOURCE_BUILD_NUMBER}'
        args = '--build-id {}'.format(build_no)

    return {
        'name': 'gen-version',
        'image': build_image,
        'depends_on': deps,
        'commands': [
            './bin/grabpl gen-version {}'.format(args),
        ],
    }


def package_step(edition, ver_mode, variants=None, is_downstream=False):
    variants_str = ''
    if variants:
        variants_str = ' --variants {}'.format(','.join(variants))

    if ver_mode in ('main', 'release', 'test-release', 'release-branch'):
        sign_args = ' --sign'
        env = {
            'GRAFANA_API_KEY': from_secret('grafana_api_key'),
            'GITHUB_TOKEN': from_secret(github_token),
            'GPG_PRIV_KEY': from_secret('gpg_priv_key'),
            'GPG_PUB_KEY': from_secret('gpg_pub_key'),
            'GPG_KEY_PASSWORD': from_secret('gpg_key_password'),
        }
        test_args = ''
    else:
        sign_args = ''
        env = None
        test_args = '. scripts/build/gpg-test-vars.sh && '

    # TODO: Use percentage for jobs
    if ver_mode == 'release':
        cmds = [
            '{}./bin/grabpl package --jobs 8 --edition {} '.format(test_args, edition) + \
                '--github-token $${{GITHUB_TOKEN}} --no-pull-enterprise{} ${{DRONE_TAG}}'.format(
                    sign_args
                ),
        ]
    elif ver_mode == 'test-release':
        cmds = [
            '{}./bin/grabpl package --jobs 8 --edition {} '.format(test_args, edition) + \
                '--github-token $${{GITHUB_TOKEN}} --no-pull-enterprise{} {}'.format(
                    sign_args, test_release_ver,
                ),
        ]
    else:
        if not is_downstream:
            build_no = '${DRONE_BUILD_NUMBER}'
        else:
            build_no = '$${SOURCE_BUILD_NUMBER}'
        cmds = [
            '{}./bin/grabpl package --jobs 8 --edition {} '.format(test_args, edition) + \
                '--build-id {} --no-pull-enterprise{}{}'.format(build_no, variants_str, sign_args),
        ]

    return {
        'name': 'package' + enterprise2_suffix(edition),
        'image': build_image,
        'depends_on': [
            # This step should have all the dependencies required for packaging, and should generate
            # dist/grafana.version
            'gen-version',
        ],
        'environment': env,
        'commands': cmds,
    }

def e2e_tests_server_step(edition, port=3001):
    package_file_pfx = ''
    if edition == 'enterprise2':
        package_file_pfx = 'grafana' + enterprise2_suffix(edition)
    elif edition == 'enterprise':
        package_file_pfx = 'grafana-' + edition

    environment = {
        'PORT': port,
    }
    if package_file_pfx:
        environment['PACKAGE_FILE'] = 'dist/{}-*linux-amd64.tar.gz'.format(package_file_pfx)
        environment['RUNDIR'] = 'e2e/tmp-{}'.format(package_file_pfx)

    return {
        'name': 'end-to-end-tests-server' + enterprise2_suffix(edition),
        'image': build_image,
        'detach': True,
        'depends_on': [
            'package' + enterprise2_suffix(edition),
        ],
        'environment': environment,
        'commands': [
            './e2e/start-server',
        ],
    }

def e2e_tests_step(edition, port=3001, tries=None):
    cmd = './bin/grabpl e2e-tests --port {}'.format(port)
    if tries:
        cmd += ' --tries {}'.format(tries)
    return {
        'name': 'end-to-end-tests' + enterprise2_suffix(edition),
        'image': 'grafana/ci-e2e:12.19.0-1',
        'depends_on': [
            'end-to-end-tests-server' + enterprise2_suffix(edition),
        ],
        'environment': {
            'HOST': 'end-to-end-tests-server' + enterprise2_suffix(edition),
        },
        'commands': [
            # Have to re-install Cypress since it insists on searching for its binary beneath /root/.cache,
            # even though the Yarn cache directory is beneath /usr/local/share somewhere
            'yarn run cypress install',
            cmd,
        ],
    }

def build_docs_website_step():
    return {
        'name': 'build-docs-website',
        # Use latest revision here, since we want to catch if it breaks
        'image': 'grafana/docs-base:latest',
        'depends_on': [
            'build-frontend-docs',
        ],
        'commands': [
            'mkdir -p /hugo/content/docs/grafana',
            'cp -r docs/sources/* /hugo/content/docs/grafana/latest/',
            'cd /hugo && make prod',
        ],
    }

def copy_packages_for_docker_step():
    return {
        'name': 'copy-packages-for-docker',
        'image': build_image,
        'depends_on': [
            'end-to-end-tests-server',
        ],
        'commands': [
            'ls dist/*.tar.gz*',
            'cp dist/*.tar.gz* packaging/docker/',
        ],
    }

def build_docker_images_step(edition, ver_mode, archs=None, ubuntu=False, publish=False):
    if ver_mode == 'test-release':
        publish = False

    ubuntu_sfx = ''
    if ubuntu:
        ubuntu_sfx = '-ubuntu'

    settings = {
        'dry_run': not publish,
        'edition': edition,
        'ubuntu': ubuntu,
    }

    if publish:
        settings['username'] = from_secret('docker_user')
        settings['password'] = from_secret('docker_password')
    if archs:
        settings['archs'] = ','.join(archs)
    return {
        'name': 'build-docker-images' + ubuntu_sfx,
        'image': grafana_docker_image,
        'depends_on': ['copy-packages-for-docker'],
        'settings': settings,
    }

def postgres_integration_tests_step():
    return {
        'name': 'postgres-integration-tests',
        'image': build_image,
        'depends_on': [
            'test-backend',
            'test-frontend',
        ],
        'environment': {
            'PGPASSWORD': 'grafanatest',
            'GRAFANA_TEST_DB': 'postgres',
            'POSTGRES_HOST': 'postgres',
        },
        'commands': [
            'apt-get update',
            'apt-get install -yq postgresql-client',
            './bin/dockerize -wait tcp://postgres:5432 -timeout 120s',
            'psql -p 5432 -h postgres -U grafanatest -d grafanatest -f ' +
                'devenv/docker/blocks/postgres_tests/setup.sql',
            # Make sure that we don't use cached results for another database
            'go clean -testcache',
            './bin/grabpl integration-tests --database postgres',
        ],
    }

def mysql_integration_tests_step():
    return {
        'name': 'mysql-integration-tests',
        'image': build_image,
        'depends_on': [
            'test-backend',
            'test-frontend',
        ],
        'environment': {
            'GRAFANA_TEST_DB': 'mysql',
            'MYSQL_HOST': 'mysql',
        },
        'commands': [
            'apt-get update',
            'apt-get install -yq default-mysql-client',
            './bin/dockerize -wait tcp://mysql:3306 -timeout 120s',
            'cat devenv/docker/blocks/mysql_tests/setup.sql | mysql -h mysql -P 3306 -u root -prootpass',
            # Make sure that we don't use cached results for another database
            'go clean -testcache',
            './bin/grabpl integration-tests --database mysql',
        ],
    }

def redis_integration_tests_step():
    return {
        'name': 'redis-integration-tests',
        'image': build_image,
        'depends_on': [
            'test-backend',
            'test-frontend',
        ],
        'environment': {
            'REDIS_URL': 'redis://redis:6379/0',
        },
        'commands': [
            './bin/dockerize -wait tcp://redis:6379/0 -timeout 120s',
            './bin/grabpl integration-tests',
        ],
    }

def memcached_integration_tests_step():
    return {
        'name': 'memcached-integration-tests',
        'image': build_image,
        'depends_on': [
            'test-backend',
            'test-frontend',
        ],
        'environment': {
            'MEMCACHED_HOSTS': 'memcached:11211',
        },
        'commands': [
            './bin/dockerize -wait tcp://memcached:11211 -timeout 120s',
            './bin/grabpl integration-tests',
        ],
    }

def release_canary_npm_packages_step(edition):
    if edition in ('enterprise', 'enterprise2'):
        return None

    return {
        'name': 'release-canary-npm-packages',
        'image': build_image,
        'depends_on': [
            'end-to-end-tests',
        ],
        'environment': {
            'GITHUB_PACKAGE_TOKEN': from_secret('github_package_token'),
        },
        'commands': [
            './scripts/circle-release-canary-packages.sh',
        ],
    }

def enterprise2_suffix(edition):
    if edition == 'enterprise2':
        return '-{}'.format(edition)
    return ''

def upload_packages_step(edition, ver_mode, is_downstream=False):
    if ver_mode == 'main' and edition in ('enterprise', 'enterprise2') and not is_downstream:
        return None

    packages_bucket = ' --packages-bucket grafana-downloads' + enterprise2_suffix(edition)

    if ver_mode == 'test-release':
        cmd = './bin/grabpl upload-packages --edition {} '.format(edition) + \
            '--packages-bucket grafana-downloads-test'
    else:
        cmd = './bin/grabpl upload-packages --edition {}{}'.format(edition, packages_bucket)

    dependencies = [
        'end-to-end-tests' + enterprise2_suffix(edition),
        'mysql-integration-tests',
        'postgres-integration-tests',
    ]

    if edition in ('enterprise', 'enterprise2'):
      dependencies.append('redis-integration-tests')
      dependencies.append('memcached-integration-tests')

    return {
        'name': 'upload-packages' + enterprise2_suffix(edition),
        'image': publish_image,
        'depends_on': dependencies,
        'environment': {
            'GCP_GRAFANA_UPLOAD_KEY': from_secret('gcp_key'),
        },
        'commands': [cmd,],
    }

def publish_packages_step(edition, ver_mode, is_downstream=False):
    if ver_mode == 'test-release':
        cmd = './bin/grabpl publish-packages --edition {} --gcp-key /tmp/gcpkey.json '.format(edition) + \
            '--deb-db-bucket grafana-testing-aptly-db --deb-repo-bucket grafana-testing-repo --packages-bucket ' + \
            'grafana-downloads-test --rpm-repo-bucket grafana-testing-repo --simulate-release {}'.format(
                test_release_ver,
            )
    elif ver_mode == 'release':
        cmd = './bin/grabpl publish-packages --edition {} --gcp-key /tmp/gcpkey.json ${{DRONE_TAG}}'.format(
            edition,
        )
    elif ver_mode == 'main':
        if not is_downstream:
            build_no = '${DRONE_BUILD_NUMBER}'
        else:
            build_no = '$${SOURCE_BUILD_NUMBER}'
        cmd = './bin/grabpl publish-packages --edition {} --gcp-key /tmp/gcpkey.json --build-id {}'.format(
                edition, build_no,
        )
    else:
        fail('Unexpected version mode {}'.format(ver_mode))

    return {
        'name': 'publish-packages-{}'.format(edition),
        'image': publish_image,
        'depends_on': [
            'initialize',
        ],
        'environment': {
            'GRAFANA_COM_API_KEY': from_secret('grafana_api_key'),
            'GCP_KEY': from_secret('gcp_key'),
            'GPG_PRIV_KEY': from_secret('gpg_priv_key'),
            'GPG_PUB_KEY': from_secret('gpg_pub_key'),
            'GPG_KEY_PASSWORD': from_secret('gpg_key_password'),
        },
        'commands': [
            'printenv GCP_KEY | base64 -d > /tmp/gcpkey.json',
            cmd,
        ],
    }

def get_windows_steps(edition, ver_mode, is_downstream=False):
    if not is_downstream:
        source_commit = ''
    else:
        source_commit = ' $$env:SOURCE_COMMIT'

    init_cmds = []
    sfx = ''
    if edition in ('enterprise', 'enterprise2'):
        sfx = '-{}'.format(edition)
    else:
        init_cmds.extend([
            '$$ProgressPreference = "SilentlyContinue"',
            'Invoke-WebRequest https://grafana-downloads.storage.googleapis.com/grafana-build-pipeline/v{}/windows/grabpl.exe -OutFile grabpl.exe'.format(grabpl_version),
        ])
    steps = [
        {
            'name': 'initialize',
            'image': wix_image,
            'commands': init_cmds,
        },
    ]
    if (ver_mode == 'main' and (edition not in ('enterprise', 'enterprise2') or is_downstream)) or ver_mode in (
        'release', 'test-release', 'release-branch',
    ):
        bucket_part = ''
        bucket = 'grafana-downloads'
        if ver_mode == 'release':
            ver_part = '${DRONE_TAG}'
            dir = 'release'
        elif ver_mode == 'test-release':
            ver_part = test_release_ver
            dir = 'release'
            bucket = 'grafana-downloads-test'
            bucket_part = ' --packages-bucket {}'.format(bucket)
        else:
            dir = 'main'
            if not is_downstream:
                build_no = 'DRONE_BUILD_NUMBER'
            else:
                build_no = 'SOURCE_BUILD_NUMBER'
            ver_part = '--build-id $$env:{}'.format(build_no)
        installer_commands = [
            '$$gcpKey = $$env:GCP_KEY',
            '[System.Text.Encoding]::UTF8.GetString([System.Convert]::FromBase64String($$gcpKey)) > gcpkey.json',
            # gcloud fails to read the file unless converted with dos2unix
            'dos2unix gcpkey.json',
            'gcloud auth activate-service-account --key-file=gcpkey.json',
            'rm gcpkey.json',
            'cp C:\\App\\nssm-2.24.zip .',
        ]
        if (ver_mode == 'main' and (edition not in ('enterprise', 'enterprise2') or is_downstream)) or ver_mode in (
            'release', 'test-release',
        ):
            installer_commands.extend([
                '.\\grabpl.exe windows-installer --edition {}{} {}'.format(edition, bucket_part, ver_part),
                '$$fname = ((Get-Childitem grafana*.msi -name) -split "`n")[0]',
                'gsutil cp $$fname gs://{}/{}/{}/'.format(bucket, edition, dir),
                'gsutil cp "$$fname.sha256" gs://{}/{}/{}/'.format(bucket, edition, dir),
            ])
        steps.append({
            'name': 'build-windows-installer',
            'image': wix_image,
            'environment': {
                'GCP_KEY': from_secret('gcp_key'),
            },
            'commands': installer_commands,
            'depends_on': [
                'initialize',
            ],
        })

    if edition in ('enterprise', 'enterprise2'):
        if ver_mode == 'release':
            committish = '${DRONE_TAG}'
        elif ver_mode == 'test-release':
            committish = 'main'
        elif ver_mode == 'release-branch':
            committish = '$$env:DRONE_BRANCH'
        else:
            committish = '$$env:DRONE_COMMIT'
        # For enterprise, we have to clone both OSS and enterprise and merge the latter into the former
        download_grabpl_cmds = [
            '$$ProgressPreference = "SilentlyContinue"',
            'Invoke-WebRequest https://grafana-downloads.storage.googleapis.com/grafana-build-pipeline/v{}/windows/grabpl.exe -OutFile grabpl.exe'.format(grabpl_version),
        ]
        clone_cmds = [
            'git clone "https://$$env:GITHUB_TOKEN@github.com/grafana/grafana-enterprise.git"',
        ]
        if not is_downstream:
            clone_cmds.extend([
                'cd grafana-enterprise',
                'git checkout {}'.format(committish),
            ])
        steps.insert(0, {
            'name': 'clone',
            'image': wix_image,
            'environment': {
                'GITHUB_TOKEN': from_secret(github_token),
            },
            'commands': download_grabpl_cmds + clone_cmds,
        })
        steps[1]['depends_on'] = [
            'clone',
        ]
        steps[1]['commands'].extend([
            # Need to move grafana-enterprise out of the way, so directory is empty and can be cloned into
            'cp -r grafana-enterprise C:\\App\\grafana-enterprise',
            'rm -r -force grafana-enterprise',
            'cp grabpl.exe C:\\App\\grabpl.exe',
            'rm -force grabpl.exe',
            'C:\\App\\grabpl.exe init-enterprise C:\\App\\grafana-enterprise{}'.format(source_commit),
            'cp C:\\App\\grabpl.exe grabpl.exe',
        ])

    return steps

def validate_scuemata_step():
    return {
        'name': 'validate-scuemata',
        'image': build_image,
        'depends_on': [
            'build-backend',
        ],
        'commands': [
            './bin/linux-amd64/grafana-cli cue validate-schema --grafana-root .',
        ],
    }

def ensure_cuetsified_step():
    return {
        'name': 'ensure-cuetsified',
        'image': build_image,
        'depends_on': [
            'validate-scuemata',
        ],
        'commands': [
            './bin/linux-amd64/grafana-cli cue gen-ts --grafana-root .',
            '# The above command generates Typescript files (*.gen.ts) from all appropriate .cue files.',
            '# It is required that the generated Typescript be in sync with the input CUE files.',
            '# ...Modulo eslint auto-fixes...:',
            './node_modules/.bin/eslint . --ext .gen.ts --fix',
            '# If any filenames are emitted by the below script, run the generator command `grafana-cli cue gen-ts` locally and commit the result.',
            './scripts/clean-git-or-error.sh',
        ],
    }<|MERGE_RESOLUTION|>--- conflicted
+++ resolved
@@ -1,12 +1,7 @@
 load('scripts/drone/vault.star', 'from_secret', 'github_token', 'pull_secret', 'drone_token')
 
-<<<<<<< HEAD
-grabpl_version = '2.4.6'
-build_image = 'grafana/build-container:1.4.2'
-=======
 grabpl_version = '2.5.2'
 build_image = 'grafana/build-container:1.4.3'
->>>>>>> 8e070d68
 publish_image = 'grafana/grafana-ci-deploy:1.3.1'
 grafana_docker_image = 'grafana/drone-grafana-docker:0.3.2'
 deploy_docker_image = 'us.gcr.io/kubernetes-dev/drone/plugins/deploy-image'
@@ -46,6 +41,10 @@
         'chmod +x bin/grabpl',
     ]
     common_cmds = [
+        './bin/grabpl verify-drone',
+        # Generate Go code, will install Wire
+        # TODO: Install Wire in Docker image instead
+        'make gen-go',
     ]
 
     if ver_mode == 'release':
@@ -63,9 +62,6 @@
 
     if install_deps:
         common_cmds.extend([
-            'curl -fLO https://github.com/jwilder/dockerize/releases/download/v0.6.1/dockerize-linux-amd64-v0.6.1.tar.gz',
-            'tar -C bin -xzvf dockerize-linux-amd64-v0.6.1.tar.gz',
-            'rm dockerize-linux-amd64-v0.6.1.tar.gz',
             'ls -a yarncache',
             'yarn install --immutable',
         ])
@@ -100,7 +96,7 @@
                 'name': 'initialize',
                 'image': build_image,
                 'depends_on': [
-                    'clone'
+                    'clone',
                 ],
                 'commands': [
                     'mv bin/grabpl /tmp/',
@@ -131,7 +127,6 @@
         },
     ]
 
-
     return steps
 
 def enterprise_downstream_step(edition):
@@ -163,12 +158,9 @@
             'CGO_ENABLED': '1',
         },
         'depends_on': [
-                    'initialize',
-                ],
-        'commands': [
-            # Generate Go code, will install Wire
-            # TODO: Install Wire in Docker image instead
-            'make gen-go',
+            'initialize',
+        ],
+        'commands': [
             # Don't use Make since it will re-download the linters
             './bin/grabpl lint-backend --edition {}'.format(edition),
         ],
@@ -185,7 +177,7 @@
 	  'LDAP_HOSTNAME': 'ldap',
         },
         'commands': [
-            './bin/dockerize -wait tcp://ldap:389 -timeout 120s',
+            'dockerize -wait tcp://ldap:389 -timeout 120s',
             'go test -benchmem -run=^$ ./pkg/extensions/ldapsync -bench "^(Benchmark50Users)$"',
         ],
     }
@@ -300,7 +292,7 @@
         'name': 'build-backend' + enterprise2_suffix(edition),
         'image': build_image,
         'depends_on': [
-            'lint-backend',
+            'test-backend' + enterprise2_suffix(edition),
         ],
         'environment': env,
         'commands': cmds,
