--- conflicted
+++ resolved
@@ -46,14 +46,6 @@
     variants = ['linux-x64', 'linux-x64-musl', 'osx64', 'win64', 'armv6',]
     include_enterprise2 = edition == 'enterprise'
     steps = [
-<<<<<<< HEAD
-=======
-        codespell_step(),
-        shellcheck_step(),
-        lint_backend_step(edition=edition),
-        lint_frontend_step(),
-        test_backend_step(edition=edition),
->>>>>>> 0f42b37e
         test_frontend_step(),
         build_frontend_step(edition=edition, ver_mode=ver_mode),
         rebuild_cache_step('yarn'),
