--- conflicted
+++ resolved
@@ -1,19 +1,12 @@
 import {
   ApplyFieldOverrideOptions,
-  ColorScheme,
   DataFrame,
   DataLink,
   DataSourceInstanceSettings,
   DynamicConfigValue,
   Field,
   FieldColorMode,
-<<<<<<< HEAD
-  FieldOverrideContext,
-  ScopedVars,
-  ApplyFieldOverrideOptions,
-=======
   FieldConfig,
->>>>>>> 65d04688
   FieldConfigPropertyItem,
   FieldOverrideContext,
   FieldType,
