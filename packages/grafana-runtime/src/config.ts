--- conflicted
+++ resolved
@@ -61,22 +61,7 @@
   theme: GrafanaTheme;
   theme2: GrafanaTheme2;
   pluginsToPreload: PreloadPlugin[] = [];
-<<<<<<< HEAD
-  featureToggles: FeatureToggles = {
-    accesscontrol: false,
-    trimDefaults: false,
-    tempoServiceGraph: false,
-    tempoSearch: false,
-    recordedQueries: false,
-    newNavigation: false,
-    fullRangeLogsVolume: false,
-    lokiLive: false,
-    queryOverLive: false,
-    dashboardPreviews: false,
-  };
-=======
   featureToggles: FeatureToggles = {};
->>>>>>> e01ac44c
   licenseInfo: LicenseInfo = {} as LicenseInfo;
   rendererAvailable = false;
   rendererVersion = '';
