--- conflicted
+++ resolved
@@ -89,11 +89,7 @@
     "slate-plain-serializer": "0.7.10",
     "tinycolor2": "1.4.2",
     "tslib": "2.3.1",
-<<<<<<< HEAD
-    "uplot": "leeoniya/uplot#8125b7eacb00de5dd6759e27c661d3022e8b38b8",
-=======
     "uplot": "1.6.19",
->>>>>>> 4e38ac9c
     "uuid": "8.3.2"
   },
   "devDependencies": {
