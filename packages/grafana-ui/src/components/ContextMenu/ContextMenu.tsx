--- conflicted
+++ resolved
@@ -11,11 +11,7 @@
   y: number;
   /** Callback for closing the menu */
   onClose?: () => void;
-<<<<<<< HEAD
-  /** Enable focus on first Menu element on openning the menu */
-=======
   /** On menu open focus the first element */
->>>>>>> 1bdbc3ab
   focusOnOpen?: boolean;
   /** RenderProp function that returns menu items to display */
   renderMenuItems?: () => React.ReactNode;
