--- conflicted
+++ resolved
@@ -66,19 +66,13 @@
     ]
   },
   "devDependencies": {
-<<<<<<< HEAD
-    "@babel/core": "7.8.4",
-    "@babel/helper-skip-transparent-expression-wrappers": "7.12.1",
-    "@babel/plugin-proposal-nullish-coalescing-operator": "7.8.3",
-    "@babel/plugin-proposal-optional-chaining": "7.8.3",
-=======
     "@babel/core": "7.13.14",
     "@babel/plugin-proposal-class-properties": "7.13.0",
+    "@babel/helper-skip-transparent-expression-wrappers": "7.12.1",
     "@babel/plugin-proposal-nullish-coalescing-operator": "7.13.8",
     "@babel/plugin-proposal-object-rest-spread": "7.13.8",
     "@babel/plugin-proposal-optional-chaining": "7.13.12",
     "@babel/plugin-proposal-private-methods": "7.13.0",
->>>>>>> 8793f5c7
     "@babel/plugin-syntax-dynamic-import": "7.8.3",
     "@babel/plugin-transform-runtime": "^7.13.10",
     "@babel/plugin-transform-react-constant-elements": "7.13.13",
