--- conflicted
+++ resolved
@@ -25,7 +25,6 @@
 	logger = log.New("social")
 )
 
-<<<<<<< HEAD
 type BasicUserInfo struct {
 	Id             string
 	Name           string
@@ -36,40 +35,34 @@
 	Groups         []string
 	IsGrafanaAdmin *bool
 }
-=======
-type SocialService struct {
-	cfg *setting.Cfg
->>>>>>> 09bb8900
-
-	socialMap     map[string]SocialConnector
-	oAuthProvider map[string]*OAuthInfo
-}
-
-type OAuthInfo struct {
-	ClientId, ClientSecret string
-	Scopes                 []string
-	AuthUrl, TokenUrl      string
-	Enabled                bool
-	EmailAttributeName     string
-	EmailAttributePath     string
-	RoleAttributePath      string
-	RoleAttributeStrict    bool
-	GroupsAttributePath    string
-	TeamIdsAttributePath   string
-	AllowedDomains         []string
-	HostedDomain           string
-	ApiUrl                 string
-	TeamsUrl               string
-	AllowSignup            bool
-	Name                   string
-	TlsClientCert          string
-	TlsClientKey           string
-	TlsClientCa            string
-	TlsSkipVerify          bool
-	UsePKCE                bool
-}
-
-<<<<<<< HEAD
+
+type SocialConnector interface {
+	Type() int
+	UserInfo(client *http.Client, token *oauth2.Token) (*BasicUserInfo, error)
+	IsEmailAllowed(email string) bool
+	IsSignupAllowed() bool
+
+	AuthCodeURL(state string, opts ...oauth2.AuthCodeOption) string
+	Exchange(ctx context.Context, code string, authOptions ...oauth2.AuthCodeOption) (*oauth2.Token, error)
+	Client(ctx context.Context, t *oauth2.Token) *http.Client
+	TokenSource(ctx context.Context, t *oauth2.Token) oauth2.TokenSource
+}
+
+type SocialBase struct {
+	*oauth2.Config
+	log            log.Logger
+	allowSignup    bool
+	allowedDomains []string
+}
+
+type Error struct {
+	s string
+}
+
+func (e Error) Error() string {
+	return e.s
+}
+
 const (
 	grafanaCom = "grafana_com"
 )
@@ -81,7 +74,15 @@
 	allOauthes    = []string{"github", "gitlab", "google", "generic_oauth", "grafananet", grafanaCom, "azuread", "okta"}
 )
 
-func newSocialBase(name string, config *oauth2.Config, info *setting.OAuthInfo) *SocialBase {
+type Service interface {
+	GetOAuthProviders() map[string]bool
+	GetOAuthHttpClient(string) (*http.Client, error)
+	GetConnector(string) (SocialConnector, error)
+	GetOAuthInfoProvider(string) *OAuthInfo
+	GetOAuthInfoProviders() map[string]*OAuthInfo
+}
+
+func newSocialBase(name string, config *oauth2.Config, info *OAuthInfo) *SocialBase {
 	logger := log.New("oauth." + name)
 
 	return &SocialBase{
@@ -89,17 +90,14 @@
 		log:            logger,
 		allowSignup:    info.AllowSignup,
 		allowedDomains: info.AllowedDomains,
-=======
-func ProvideService(cfg *setting.Cfg) *SocialService {
-	ss := SocialService{
-		cfg:           cfg,
-		oAuthProvider: make(map[string]*OAuthInfo),
-		socialMap:     make(map[string]SocialConnector),
->>>>>>> 09bb8900
-	}
+	}
+}
+
+func NewOAuthService() {
+	setting.OAuthService = &setting.OAuther{}
+	setting.OAuthService.OAuthInfos = make(map[string]*setting.OAuthInfo)
 
 	for _, name := range allOauthes {
-<<<<<<< HEAD
 		sec := setting.Raw.Section("auth." + name)
 		info := &setting.OAuthInfo{
 			ClientId:           sec.Key("client_id").String(),
@@ -121,39 +119,6 @@
 			TlsClientCa:        sec.Key("tls_client_ca").String(),
 			TlsSkipVerify:      sec.Key("tls_skip_verify_insecure").MustBool(),
 			GroupMappings:      []setting.OAuthGroupMapping{},
-=======
-		sec := cfg.Raw.Section("auth." + name)
-
-		info := &OAuthInfo{
-			ClientId:             sec.Key("client_id").String(),
-			ClientSecret:         sec.Key("client_secret").String(),
-			Scopes:               util.SplitString(sec.Key("scopes").String()),
-			AuthUrl:              sec.Key("auth_url").String(),
-			TokenUrl:             sec.Key("token_url").String(),
-			ApiUrl:               sec.Key("api_url").String(),
-			TeamsUrl:             sec.Key("teams_url").String(),
-			Enabled:              sec.Key("enabled").MustBool(),
-			EmailAttributeName:   sec.Key("email_attribute_name").String(),
-			EmailAttributePath:   sec.Key("email_attribute_path").String(),
-			RoleAttributePath:    sec.Key("role_attribute_path").String(),
-			RoleAttributeStrict:  sec.Key("role_attribute_strict").MustBool(),
-			GroupsAttributePath:  sec.Key("groups_attribute_path").String(),
-			TeamIdsAttributePath: sec.Key("team_ids_attribute_path").String(),
-			AllowedDomains:       util.SplitString(sec.Key("allowed_domains").String()),
-			HostedDomain:         sec.Key("hosted_domain").String(),
-			AllowSignup:          sec.Key("allow_sign_up").MustBool(),
-			Name:                 sec.Key("name").MustString(name),
-			TlsClientCert:        sec.Key("tls_client_cert").String(),
-			TlsClientKey:         sec.Key("tls_client_key").String(),
-			TlsClientCa:          sec.Key("tls_client_ca").String(),
-			TlsSkipVerify:        sec.Key("tls_skip_verify_insecure").MustBool(),
-			UsePKCE:              sec.Key("use_pkce").MustBool(),
-		}
-
-		// when empty_scopes parameter exists and is true, overwrite scope with empty value
-		if sec.Key("empty_scopes").MustBool() {
-			info.Scopes = []string{}
->>>>>>> 09bb8900
 		}
 
 		if !info.Enabled {
@@ -174,7 +139,7 @@
 			name = grafanaCom
 		}
 
-		ss.oAuthProvider[name] = info
+		setting.OAuthService.OAuthInfos[name] = info
 
 		config := oauth2.Config{
 			ClientID:     info.ClientId,
@@ -184,13 +149,13 @@
 				TokenURL:  info.TokenUrl,
 				AuthStyle: oauth2.AuthStyleAutoDetect,
 			},
-			RedirectURL: strings.TrimSuffix(cfg.AppURL, "/") + SocialBaseUrl + name,
+			RedirectURL: strings.TrimSuffix(setting.AppUrl, "/") + SocialBaseUrl + name,
 			Scopes:      info.Scopes,
 		}
 
 		// GitHub.
 		if name == "github" {
-			ss.socialMap["github"] = &SocialGithub{
+			SocialMap["github"] = &SocialGithub{
 				SocialBase:           newSocialBase(name, &config, info),
 				apiUrl:               info.ApiUrl,
 				teamIds:              sec.Key("team_ids").Ints(","),
@@ -200,7 +165,33 @@
 
 		// GitLab.
 		if name == "gitlab" {
-			ss.socialMap["gitlab"] = &SocialGitlab{
+			SocialMap["gitlab"] = &SocialGitlab{
+				SocialBase:    newSocialBase(name, &config, info),
+				apiUrl:        info.ApiUrl,
+				allowedGroups: util.SplitString(sec.Key("allowed_groups").String()),
+			}
+		}
+
+		// Google.
+		if name == "google" {
+			SocialMap["google"] = &SocialGoogle{
+				SocialBase:   newSocialBase(name, &config, info),
+				hostedDomain: info.HostedDomain,
+				apiUrl:       info.ApiUrl,
+			}
+		}
+
+		// AzureAD.
+		if name == "azuread" {
+			SocialMap["azuread"] = &SocialAzureAD{
+				SocialBase:    newSocialBase(name, &config, info),
+				allowedGroups: util.SplitString(sec.Key("allowed_groups").String()),
+			}
+		}
+
+		// Okta
+		if name == "okta" {
+			SocialMap["okta"] = &SocialOkta{
 				SocialBase:        newSocialBase(name, &config, info),
 				apiUrl:            info.ApiUrl,
 				allowedGroups:     util.SplitString(sec.Key("allowed_groups").String()),
@@ -208,55 +199,19 @@
 			}
 		}
 
-		// Google.
-		if name == "google" {
-			ss.socialMap["google"] = &SocialGoogle{
-				SocialBase:   newSocialBase(name, &config, info),
-				hostedDomain: info.HostedDomain,
-				apiUrl:       info.ApiUrl,
-			}
-		}
-
-		// AzureAD.
-		if name == "azuread" {
-			ss.socialMap["azuread"] = &SocialAzureAD{
-				SocialBase:        newSocialBase(name, &config, info),
-				allowedGroups:     util.SplitString(sec.Key("allowed_groups").String()),
-				autoAssignOrgRole: cfg.AutoAssignOrgRole,
-			}
-		}
-
-		// Okta
-		if name == "okta" {
-			ss.socialMap["okta"] = &SocialOkta{
-				SocialBase:          newSocialBase(name, &config, info),
-				apiUrl:              info.ApiUrl,
-				allowedGroups:       util.SplitString(sec.Key("allowed_groups").String()),
-				roleAttributePath:   info.RoleAttributePath,
-				roleAttributeStrict: info.RoleAttributeStrict,
-			}
-		}
-
 		// Generic - Uses the same scheme as GitHub.
 		if name == "generic_oauth" {
-			ss.socialMap["generic_oauth"] = &SocialGenericOAuth{
+			SocialMap["generic_oauth"] = &SocialGenericOAuth{
 				SocialBase:           newSocialBase(name, &config, info),
 				apiUrl:               info.ApiUrl,
-				teamsUrl:             info.TeamsUrl,
 				emailAttributeName:   info.EmailAttributeName,
 				emailAttributePath:   info.EmailAttributePath,
 				nameAttributePath:    sec.Key("name_attribute_path").String(),
 				roleAttributePath:    info.RoleAttributePath,
-<<<<<<< HEAD
 				groupMappings:        info.GroupMappings,
-=======
-				roleAttributeStrict:  info.RoleAttributeStrict,
-				groupsAttributePath:  info.GroupsAttributePath,
->>>>>>> 09bb8900
 				loginAttributePath:   sec.Key("login_attribute_path").String(),
 				idTokenAttributeName: sec.Key("id_token_attribute_name").String(),
-				teamIdsAttributePath: sec.Key("team_ids_attribute_path").String(),
-				teamIds:              sec.Key("team_ids").Strings(","),
+				teamIds:              sec.Key("team_ids").Ints(","),
 				allowedOrganizations: util.SplitString(sec.Key("allowed_organizations").String()),
 			}
 		}
@@ -266,92 +221,25 @@
 				ClientID:     info.ClientId,
 				ClientSecret: info.ClientSecret,
 				Endpoint: oauth2.Endpoint{
-					AuthURL:   cfg.GrafanaComURL + "/oauth2/authorize",
-					TokenURL:  cfg.GrafanaComURL + "/api/oauth2/token",
+					AuthURL:   setting.GrafanaComUrl + "/oauth2/authorize",
+					TokenURL:  setting.GrafanaComUrl + "/api/oauth2/token",
 					AuthStyle: oauth2.AuthStyleInHeader,
 				},
-				RedirectURL: strings.TrimSuffix(cfg.AppURL, "/") + SocialBaseUrl + name,
+				RedirectURL: strings.TrimSuffix(setting.AppUrl, "/") + SocialBaseUrl + name,
 				Scopes:      info.Scopes,
 			}
 
-			ss.socialMap[grafanaCom] = &SocialGrafanaCom{
+			SocialMap[grafanaCom] = &SocialGrafanaCom{
 				SocialBase:           newSocialBase(name, &config, info),
-				url:                  cfg.GrafanaComURL,
+				url:                  setting.GrafanaComUrl,
 				allowedOrganizations: util.SplitString(sec.Key("allowed_organizations").String()),
 			}
 		}
 	}
-	return &ss
-}
-
-type BasicUserInfo struct {
-	Id      string
-	Name    string
-	Email   string
-	Login   string
-	Company string
-	Role    string
-	Groups  []string
-}
-
-type SocialConnector interface {
-	Type() int
-	UserInfo(client *http.Client, token *oauth2.Token) (*BasicUserInfo, error)
-	IsEmailAllowed(email string) bool
-	IsSignupAllowed() bool
-
-	AuthCodeURL(state string, opts ...oauth2.AuthCodeOption) string
-	Exchange(ctx context.Context, code string, authOptions ...oauth2.AuthCodeOption) (*oauth2.Token, error)
-	Client(ctx context.Context, t *oauth2.Token) *http.Client
-	TokenSource(ctx context.Context, t *oauth2.Token) oauth2.TokenSource
-}
-
-type SocialBase struct {
-	*oauth2.Config
-	log            log.Logger
-	allowSignup    bool
-	allowedDomains []string
-}
-
-type Error struct {
-	s string
-}
-
-func (e Error) Error() string {
-	return e.s
-}
-
-const (
-	grafanaCom = "grafana_com"
-)
-
-var (
-	SocialBaseUrl = "/login/"
-	SocialMap     = make(map[string]SocialConnector)
-	allOauthes    = []string{"github", "gitlab", "google", "generic_oauth", "grafananet", grafanaCom, "azuread", "okta"}
-)
-
-type Service interface {
-	GetOAuthProviders() map[string]bool
-	GetOAuthHttpClient(string) (*http.Client, error)
-	GetConnector(string) (SocialConnector, error)
-	GetOAuthInfoProvider(string) *OAuthInfo
-	GetOAuthInfoProviders() map[string]*OAuthInfo
-}
-
-func newSocialBase(name string, config *oauth2.Config, info *OAuthInfo) *SocialBase {
-	logger := log.New("oauth." + name)
-
-	return &SocialBase{
-		Config:         config,
-		log:            logger,
-		allowSignup:    info.AllowSignup,
-		allowedDomains: info.AllowedDomains,
-	}
 }
 
 // GetOAuthProviders returns available oauth providers and if they're enabled or not
-func (ss *SocialService) GetOAuthProviders() map[string]bool {
+var GetOAuthProviders = func(cfg *setting.Cfg) map[string]bool {
 	result := map[string]bool{}
 
 	if ss.cfg == nil || ss.cfg.Raw == nil {
@@ -373,7 +261,6 @@
 	return result
 }
 
-<<<<<<< HEAD
 type OAuthGroupMapping struct {
 	Filter         string
 	OrgMemberships map[int64]string
@@ -427,9 +314,6 @@
 	if setting.OAuthService == nil {
 		return nil, fmt.Errorf("OAuth not enabled")
 	}
-=======
-func (ss *SocialService) GetOAuthHttpClient(name string) (*http.Client, error) {
->>>>>>> 09bb8900
 	// The socialMap keys don't have "oauth_" prefix, but everywhere else in the system does
 	name = strings.TrimPrefix(name, "oauth_")
 	info, ok := ss.oAuthProvider[name]
@@ -469,25 +353,4 @@
 		tr.TLSClientConfig.RootCAs = caCertPool
 	}
 	return oauthClient, nil
-<<<<<<< HEAD
-=======
-}
-
-func (ss *SocialService) GetConnector(name string) (SocialConnector, error) {
-	// The socialMap keys don't have "oauth_" prefix, but everywhere else in the system does
-	provider := strings.TrimPrefix(name, "oauth_")
-	connector, ok := ss.socialMap[provider]
-	if !ok {
-		return nil, fmt.Errorf("failed to find oauth provider for %q", name)
-	}
-	return connector, nil
-}
-
-func (ss *SocialService) GetOAuthInfoProvider(name string) *OAuthInfo {
-	return ss.oAuthProvider[name]
-}
-
-func (ss *SocialService) GetOAuthInfoProviders() map[string]*OAuthInfo {
-	return ss.oAuthProvider
->>>>>>> 09bb8900
 }