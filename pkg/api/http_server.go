package api

import (
	"context"
	"crypto/tls"
	"errors"
	"fmt"
	"net"
	"net/http"
	"os"
	"path"
	"path/filepath"
	"strings"
	"sync"

	"github.com/grafana/grafana/pkg/api/routing"
	httpstatic "github.com/grafana/grafana/pkg/api/static"
	"github.com/grafana/grafana/pkg/bus"
	"github.com/grafana/grafana/pkg/components/simplejson"
	"github.com/grafana/grafana/pkg/infra/localcache"
	"github.com/grafana/grafana/pkg/infra/log"
	"github.com/grafana/grafana/pkg/infra/remotecache"
	"github.com/grafana/grafana/pkg/infra/tracing"
	"github.com/grafana/grafana/pkg/login/social"
	"github.com/grafana/grafana/pkg/middleware"
	"github.com/grafana/grafana/pkg/models"
	"github.com/grafana/grafana/pkg/plugins"
	"github.com/grafana/grafana/pkg/plugins/plugincontext"
	"github.com/grafana/grafana/pkg/services/accesscontrol"
	acmiddleware "github.com/grafana/grafana/pkg/services/accesscontrol/middleware"
	"github.com/grafana/grafana/pkg/services/accesscontrol/resourcepermissions"
	"github.com/grafana/grafana/pkg/services/accesscontrol/resourceservices"
	"github.com/grafana/grafana/pkg/services/alerting"
	"github.com/grafana/grafana/pkg/services/cleanup"
	"github.com/grafana/grafana/pkg/services/contexthandler"
	"github.com/grafana/grafana/pkg/services/dashboards"
	"github.com/grafana/grafana/pkg/services/datasourceproxy"
	"github.com/grafana/grafana/pkg/services/datasources"
	"github.com/grafana/grafana/pkg/services/encryption"
	"github.com/grafana/grafana/pkg/services/featuremgmt"
	"github.com/grafana/grafana/pkg/services/hooks"
	"github.com/grafana/grafana/pkg/services/libraryelements"
	"github.com/grafana/grafana/pkg/services/librarypanels"
	"github.com/grafana/grafana/pkg/services/live"
	"github.com/grafana/grafana/pkg/services/live/pushhttp"
	"github.com/grafana/grafana/pkg/services/login"
	"github.com/grafana/grafana/pkg/services/login/authinfoservice"
	"github.com/grafana/grafana/pkg/services/ngalert"
	"github.com/grafana/grafana/pkg/services/provisioning"
	"github.com/grafana/grafana/pkg/services/query"
	"github.com/grafana/grafana/pkg/services/queryhistory"
	"github.com/grafana/grafana/pkg/services/quota"
	"github.com/grafana/grafana/pkg/services/rendering"
	"github.com/grafana/grafana/pkg/services/schemaloader"
	"github.com/grafana/grafana/pkg/services/search"
	"github.com/grafana/grafana/pkg/services/searchusers"
	"github.com/grafana/grafana/pkg/services/secrets"
	"github.com/grafana/grafana/pkg/services/serviceaccounts"
	"github.com/grafana/grafana/pkg/services/shorturls"
	"github.com/grafana/grafana/pkg/services/sqlstore"
	"github.com/grafana/grafana/pkg/services/teamguardian"
	"github.com/grafana/grafana/pkg/services/thumbs"
	"github.com/grafana/grafana/pkg/services/updatechecker"
	"github.com/grafana/grafana/pkg/setting"
	"github.com/grafana/grafana/pkg/util/errutil"
	"github.com/grafana/grafana/pkg/web"
	"github.com/prometheus/client_golang/prometheus"
	"github.com/prometheus/client_golang/prometheus/promhttp"
)

type HTTPServer struct {
	log              log.Logger
	web              *web.Mux
	context          context.Context
	httpSrv          *http.Server
	middlewares      []web.Handler
	namedMiddlewares []routing.RegisterNamedMiddleware

<<<<<<< HEAD
	PluginContextProvider        *plugincontext.Provider
	RouteRegister                routing.RouteRegister
	Bus                          bus.Bus
	RenderService                rendering.Service
	Cfg                          *setting.Cfg
	Features                     *featuremgmt.FeatureManager
	SettingsProvider             setting.Provider
	HooksService                 *hooks.HooksService
	CacheService                 *localcache.CacheService
	DataSourceCache              datasources.CacheService
	AuthTokenService             models.UserTokenService
	QuotaService                 *quota.QuotaService
	RemoteCacheService           *remotecache.RemoteCache
	ProvisioningService          provisioning.ProvisioningService
	Login                        login.Service
	License                      models.Licensing
	AccessControl                accesscontrol.AccessControl
	DataProxy                    *datasourceproxy.DataSourceProxyService
	PluginRequestValidator       models.PluginRequestValidator
	pluginClient                 plugins.Client
	pluginStore                  plugins.Store
	pluginDashboardManager       plugins.PluginDashboardManager
	pluginStaticRouteResolver    plugins.StaticRouteResolver
	pluginErrorResolver          plugins.ErrorResolver
	SearchService                *search.SearchService
	ShortURLService              shorturls.Service
	Live                         *live.GrafanaLive
	LivePushGateway              *pushhttp.Gateway
	ThumbService                 thumbs.Service
	ContextHandler               *contexthandler.ContextHandler
	SQLStore                     *sqlstore.SQLStore
	AlertEngine                  *alerting.AlertEngine
	LoadSchemaService            *schemaloader.SchemaLoaderService
	AlertNG                      *ngalert.AlertNG
	LibraryPanelService          librarypanels.Service
	LibraryElementService        libraryelements.Service
	SocialService                social.Service
	Listener                     net.Listener
	EncryptionService            encryption.Internal
	SecretsService               secrets.Service
	DataSourcesService           *datasources.Service
	cleanUpService               *cleanup.CleanUpService
	tracer                       tracing.Tracer
	updateChecker                *updatechecker.Service
	searchUsersService           searchusers.Service
	teamGuardian                 teamguardian.TeamGuardian
	queryDataService             *query.Service
	serviceAccountsService       serviceaccounts.Service
	authInfoService              authinfoservice.Service
	TeamPermissionsService       *resourcepermissions.Service
	dashboardService             dashboards.DashboardService
	dashboardProvisioningService dashboards.DashboardProvisioningService
	folderService                dashboards.FolderService
=======
	PluginContextProvider     *plugincontext.Provider
	RouteRegister             routing.RouteRegister
	Bus                       bus.Bus
	RenderService             rendering.Service
	Cfg                       *setting.Cfg
	Features                  *featuremgmt.FeatureManager
	SettingsProvider          setting.Provider
	HooksService              *hooks.HooksService
	CacheService              *localcache.CacheService
	DataSourceCache           datasources.CacheService
	AuthTokenService          models.UserTokenService
	QuotaService              *quota.QuotaService
	RemoteCacheService        *remotecache.RemoteCache
	ProvisioningService       provisioning.ProvisioningService
	Login                     login.Service
	License                   models.Licensing
	AccessControl             accesscontrol.AccessControl
	DataProxy                 *datasourceproxy.DataSourceProxyService
	PluginRequestValidator    models.PluginRequestValidator
	pluginClient              plugins.Client
	pluginStore               plugins.Store
	pluginDashboardManager    plugins.PluginDashboardManager
	pluginStaticRouteResolver plugins.StaticRouteResolver
	pluginErrorResolver       plugins.ErrorResolver
	SearchService             *search.SearchService
	ShortURLService           shorturls.Service
	QueryHistoryService       queryhistory.Service
	Live                      *live.GrafanaLive
	LivePushGateway           *pushhttp.Gateway
	ThumbService              thumbs.Service
	ContextHandler            *contexthandler.ContextHandler
	SQLStore                  *sqlstore.SQLStore
	AlertEngine               *alerting.AlertEngine
	LoadSchemaService         *schemaloader.SchemaLoaderService
	AlertNG                   *ngalert.AlertNG
	LibraryPanelService       librarypanels.Service
	LibraryElementService     libraryelements.Service
	SocialService             social.Service
	Listener                  net.Listener
	EncryptionService         encryption.Internal
	SecretsService            secrets.Service
	DataSourcesService        *datasources.Service
	cleanUpService            *cleanup.CleanUpService
	tracer                    tracing.Tracer
	updateChecker             *updatechecker.Service
	searchUsersService        searchusers.Service
	teamGuardian              teamguardian.TeamGuardian
	queryDataService          *query.Service
	serviceAccountsService    serviceaccounts.Service
	authInfoService           authinfoservice.Service
	TeamPermissionsService    *resourcepermissions.Service
>>>>>>> aa22499b
}

type ServerOptions struct {
	Listener net.Listener
}

func ProvideHTTPServer(opts ServerOptions, cfg *setting.Cfg, routeRegister routing.RouteRegister, bus bus.Bus,
	renderService rendering.Service, licensing models.Licensing, hooksService *hooks.HooksService,
	cacheService *localcache.CacheService, sqlStore *sqlstore.SQLStore, alertEngine *alerting.AlertEngine,
	pluginRequestValidator models.PluginRequestValidator, pluginStaticRouteResolver plugins.StaticRouteResolver,
	pluginDashboardManager plugins.PluginDashboardManager, pluginStore plugins.Store, pluginClient plugins.Client,
	pluginErrorResolver plugins.ErrorResolver, settingsProvider setting.Provider,
	dataSourceCache datasources.CacheService, userTokenService models.UserTokenService,
	cleanUpService *cleanup.CleanUpService, shortURLService shorturls.Service, queryHistoryService queryhistory.Service,
	thumbService thumbs.Service, remoteCache *remotecache.RemoteCache, provisioningService provisioning.ProvisioningService,
	loginService login.Service, accessControl accesscontrol.AccessControl,
	dataSourceProxy *datasourceproxy.DataSourceProxyService, searchService *search.SearchService,
	live *live.GrafanaLive, livePushGateway *pushhttp.Gateway, plugCtxProvider *plugincontext.Provider,
	contextHandler *contexthandler.ContextHandler, features *featuremgmt.FeatureManager,
	schemaService *schemaloader.SchemaLoaderService, alertNG *ngalert.AlertNG,
	libraryPanelService librarypanels.Service, libraryElementService libraryelements.Service,
	quotaService *quota.QuotaService, socialService social.Service, tracer tracing.Tracer,
	encryptionService encryption.Internal, updateChecker *updatechecker.Service, searchUsersService searchusers.Service,
	dataSourcesService *datasources.Service, secretsService secrets.Service, queryDataService *query.Service,
	teamGuardian teamguardian.TeamGuardian, serviceaccountsService serviceaccounts.Service,
	dashboardService dashboards.DashboardService, dashboardProvisioningService dashboards.DashboardProvisioningService,
	folderService dashboards.FolderService, authInfoService authinfoservice.Service,
	resourcePermissionServices *resourceservices.ResourceServices) (*HTTPServer, error) {
	web.Env = cfg.Env
	m := web.New()

	hs := &HTTPServer{
<<<<<<< HEAD
		Cfg:                          cfg,
		RouteRegister:                routeRegister,
		Bus:                          bus,
		RenderService:                renderService,
		License:                      licensing,
		HooksService:                 hooksService,
		CacheService:                 cacheService,
		SQLStore:                     sqlStore,
		AlertEngine:                  alertEngine,
		PluginRequestValidator:       pluginRequestValidator,
		pluginClient:                 pluginClient,
		pluginStore:                  pluginStore,
		pluginStaticRouteResolver:    pluginStaticRouteResolver,
		pluginDashboardManager:       pluginDashboardManager,
		pluginErrorResolver:          pluginErrorResolver,
		updateChecker:                updateChecker,
		SettingsProvider:             settingsProvider,
		DataSourceCache:              dataSourceCache,
		AuthTokenService:             userTokenService,
		cleanUpService:               cleanUpService,
		ShortURLService:              shortURLService,
		Features:                     features,
		ThumbService:                 thumbService,
		RemoteCacheService:           remoteCache,
		ProvisioningService:          provisioningService,
		Login:                        loginService,
		AccessControl:                accessControl,
		DataProxy:                    dataSourceProxy,
		SearchService:                searchService,
		Live:                         live,
		LivePushGateway:              livePushGateway,
		PluginContextProvider:        plugCtxProvider,
		ContextHandler:               contextHandler,
		LoadSchemaService:            schemaService,
		AlertNG:                      alertNG,
		LibraryPanelService:          libraryPanelService,
		LibraryElementService:        libraryElementService,
		QuotaService:                 quotaService,
		tracer:                       tracer,
		log:                          log.New("http.server"),
		web:                          m,
		Listener:                     opts.Listener,
		SocialService:                socialService,
		EncryptionService:            encryptionService,
		SecretsService:               secretsService,
		DataSourcesService:           dataSourcesService,
		searchUsersService:           searchUsersService,
		teamGuardian:                 teamGuardian,
		queryDataService:             queryDataService,
		serviceAccountsService:       serviceaccountsService,
		authInfoService:              authInfoService,
		TeamPermissionsService:       resourcePermissionServices.GetTeamService(),
		dashboardService:             dashboardService,
		dashboardProvisioningService: dashboardProvisioningService,
		folderService:                folderService,
=======
		Cfg:                       cfg,
		RouteRegister:             routeRegister,
		Bus:                       bus,
		RenderService:             renderService,
		License:                   licensing,
		HooksService:              hooksService,
		CacheService:              cacheService,
		SQLStore:                  sqlStore,
		AlertEngine:               alertEngine,
		PluginRequestValidator:    pluginRequestValidator,
		pluginClient:              pluginClient,
		pluginStore:               pluginStore,
		pluginStaticRouteResolver: pluginStaticRouteResolver,
		pluginDashboardManager:    pluginDashboardManager,
		pluginErrorResolver:       pluginErrorResolver,
		updateChecker:             updateChecker,
		SettingsProvider:          settingsProvider,
		DataSourceCache:           dataSourceCache,
		AuthTokenService:          userTokenService,
		cleanUpService:            cleanUpService,
		ShortURLService:           shortURLService,
		QueryHistoryService:       queryHistoryService,
		Features:                  features,
		ThumbService:              thumbService,
		RemoteCacheService:        remoteCache,
		ProvisioningService:       provisioningService,
		Login:                     loginService,
		AccessControl:             accessControl,
		DataProxy:                 dataSourceProxy,
		SearchService:             searchService,
		Live:                      live,
		LivePushGateway:           livePushGateway,
		PluginContextProvider:     plugCtxProvider,
		ContextHandler:            contextHandler,
		LoadSchemaService:         schemaService,
		AlertNG:                   alertNG,
		LibraryPanelService:       libraryPanelService,
		LibraryElementService:     libraryElementService,
		QuotaService:              quotaService,
		tracer:                    tracer,
		log:                       log.New("http.server"),
		web:                       m,
		Listener:                  opts.Listener,
		SocialService:             socialService,
		EncryptionService:         encryptionService,
		SecretsService:            secretsService,
		DataSourcesService:        dataSourcesService,
		searchUsersService:        searchUsersService,
		teamGuardian:              teamGuardian,
		queryDataService:          queryDataService,
		serviceAccountsService:    serviceaccountsService,
		authInfoService:           authInfoService,
		TeamPermissionsService:    resourcePermissionServices.GetTeamService(),
>>>>>>> aa22499b
	}
	if hs.Listener != nil {
		hs.log.Debug("Using provided listener")
	}
	hs.registerRoutes()

	if err := hs.declareFixedRoles(); err != nil {
		return nil, err
	}
	return hs, nil
}

func (hs *HTTPServer) AddMiddleware(middleware web.Handler) {
	hs.middlewares = append(hs.middlewares, middleware)
}

func (hs *HTTPServer) AddNamedMiddleware(middleware routing.RegisterNamedMiddleware) {
	hs.namedMiddlewares = append(hs.namedMiddlewares, middleware)
}

func (hs *HTTPServer) Run(ctx context.Context) error {
	hs.context = ctx

	hs.applyRoutes()

	// Remove any square brackets enclosing IPv6 addresses, a format we support for backwards compatibility
	host := strings.TrimSuffix(strings.TrimPrefix(hs.Cfg.HTTPAddr, "["), "]")
	hs.httpSrv = &http.Server{
		Addr:        net.JoinHostPort(host, hs.Cfg.HTTPPort),
		Handler:     hs.web,
		ReadTimeout: hs.Cfg.ReadTimeout,
	}
	switch hs.Cfg.Protocol {
	case setting.HTTP2Scheme:
		if err := hs.configureHttp2(); err != nil {
			return err
		}
	case setting.HTTPSScheme:
		if err := hs.configureHttps(); err != nil {
			return err
		}
	default:
	}

	listener, err := hs.getListener()
	if err != nil {
		return err
	}

	hs.log.Info("HTTP Server Listen", "address", listener.Addr().String(), "protocol",
		hs.Cfg.Protocol, "subUrl", hs.Cfg.AppSubURL, "socket", hs.Cfg.SocketPath)

	var wg sync.WaitGroup
	wg.Add(1)

	// handle http shutdown on server context done
	go func() {
		defer wg.Done()

		<-ctx.Done()
		if err := hs.httpSrv.Shutdown(context.Background()); err != nil {
			hs.log.Error("Failed to shutdown server", "error", err)
		}
	}()

	switch hs.Cfg.Protocol {
	case setting.HTTPScheme, setting.SocketScheme:
		if err := hs.httpSrv.Serve(listener); err != nil {
			if errors.Is(err, http.ErrServerClosed) {
				hs.log.Debug("server was shutdown gracefully")
				return nil
			}
			return err
		}
	case setting.HTTP2Scheme, setting.HTTPSScheme:
		if err := hs.httpSrv.ServeTLS(listener, hs.Cfg.CertFile, hs.Cfg.KeyFile); err != nil {
			if errors.Is(err, http.ErrServerClosed) {
				hs.log.Debug("server was shutdown gracefully")
				return nil
			}
			return err
		}
	default:
		panic(fmt.Sprintf("Unhandled protocol %q", hs.Cfg.Protocol))
	}

	wg.Wait()

	return nil
}

func (hs *HTTPServer) getListener() (net.Listener, error) {
	if hs.Listener != nil {
		return hs.Listener, nil
	}

	switch hs.Cfg.Protocol {
	case setting.HTTPScheme, setting.HTTPSScheme, setting.HTTP2Scheme:
		listener, err := net.Listen("tcp", hs.httpSrv.Addr)
		if err != nil {
			return nil, errutil.Wrapf(err, "failed to open listener on address %s", hs.httpSrv.Addr)
		}
		return listener, nil
	case setting.SocketScheme:
		listener, err := net.ListenUnix("unix", &net.UnixAddr{Name: hs.Cfg.SocketPath, Net: "unix"})
		if err != nil {
			return nil, errutil.Wrapf(err, "failed to open listener for socket %s", hs.Cfg.SocketPath)
		}

		// Make socket writable by group
		// nolint:gosec
		if err := os.Chmod(hs.Cfg.SocketPath, 0660); err != nil {
			return nil, errutil.Wrapf(err, "failed to change socket permissions")
		}

		return listener, nil
	default:
		hs.log.Error("Invalid protocol", "protocol", hs.Cfg.Protocol)
		return nil, fmt.Errorf("invalid protocol %q", hs.Cfg.Protocol)
	}
}

func (hs *HTTPServer) configureHttps() error {
	if hs.Cfg.CertFile == "" {
		return fmt.Errorf("cert_file cannot be empty when using HTTPS")
	}

	if hs.Cfg.KeyFile == "" {
		return fmt.Errorf("cert_key cannot be empty when using HTTPS")
	}

	if _, err := os.Stat(hs.Cfg.CertFile); os.IsNotExist(err) {
		return fmt.Errorf(`cannot find SSL cert_file at %q`, hs.Cfg.CertFile)
	}

	if _, err := os.Stat(hs.Cfg.KeyFile); os.IsNotExist(err) {
		return fmt.Errorf(`cannot find SSL key_file at %q`, hs.Cfg.KeyFile)
	}

	tlsCfg := &tls.Config{
		MinVersion:               tls.VersionTLS12,
		PreferServerCipherSuites: true,
		CipherSuites: []uint16{
			tls.TLS_ECDHE_ECDSA_WITH_AES_128_GCM_SHA256,
			tls.TLS_ECDHE_RSA_WITH_AES_128_GCM_SHA256,
			tls.TLS_ECDHE_ECDSA_WITH_AES_256_GCM_SHA384,
			tls.TLS_ECDHE_RSA_WITH_AES_256_GCM_SHA384,
			tls.TLS_ECDHE_RSA_WITH_AES_128_CBC_SHA,
			tls.TLS_ECDHE_ECDSA_WITH_AES_256_CBC_SHA,
			tls.TLS_ECDHE_RSA_WITH_AES_256_CBC_SHA,
			tls.TLS_RSA_WITH_AES_128_GCM_SHA256,
			tls.TLS_RSA_WITH_AES_256_GCM_SHA384,
			tls.TLS_RSA_WITH_AES_128_CBC_SHA,
			tls.TLS_RSA_WITH_AES_256_CBC_SHA,
		},
	}

	hs.httpSrv.TLSConfig = tlsCfg
	hs.httpSrv.TLSNextProto = make(map[string]func(*http.Server, *tls.Conn, http.Handler))

	return nil
}

func (hs *HTTPServer) configureHttp2() error {
	if hs.Cfg.CertFile == "" {
		return fmt.Errorf("cert_file cannot be empty when using HTTP2")
	}

	if hs.Cfg.KeyFile == "" {
		return fmt.Errorf("cert_key cannot be empty when using HTTP2")
	}

	if _, err := os.Stat(hs.Cfg.CertFile); os.IsNotExist(err) {
		return fmt.Errorf(`cannot find SSL cert_file at %q`, hs.Cfg.CertFile)
	}

	if _, err := os.Stat(hs.Cfg.KeyFile); os.IsNotExist(err) {
		return fmt.Errorf(`cannot find SSL key_file at %q`, hs.Cfg.KeyFile)
	}

	tlsCfg := &tls.Config{
		MinVersion:               tls.VersionTLS12,
		PreferServerCipherSuites: true,
		CipherSuites: []uint16{
			tls.TLS_CHACHA20_POLY1305_SHA256,
			tls.TLS_AES_128_GCM_SHA256,
			tls.TLS_AES_256_GCM_SHA384,
			tls.TLS_ECDHE_ECDSA_WITH_AES_128_GCM_SHA256,
			tls.TLS_ECDHE_RSA_WITH_AES_128_GCM_SHA256,
			tls.TLS_ECDHE_ECDSA_WITH_AES_256_GCM_SHA384,
			tls.TLS_ECDHE_RSA_WITH_AES_256_GCM_SHA384,
			tls.TLS_ECDHE_ECDSA_WITH_CHACHA20_POLY1305,
			tls.TLS_ECDHE_RSA_WITH_CHACHA20_POLY1305,
		},
		NextProtos: []string{"h2", "http/1.1"},
	}

	hs.httpSrv.TLSConfig = tlsCfg

	return nil
}

func (hs *HTTPServer) applyRoutes() {
	// start with middlewares & static routes
	hs.addMiddlewaresAndStaticRoutes()
	// then add view routes & api routes
	hs.RouteRegister.Register(hs.web, hs.namedMiddlewares...)
	// then custom app proxy routes
	hs.initAppPluginRoutes(hs.web)
	// lastly not found route
	hs.web.NotFound(middleware.ReqSignedIn, hs.NotFoundHandler)
}

func (hs *HTTPServer) addMiddlewaresAndStaticRoutes() {
	m := hs.web

	m.Use(middleware.RequestTracing(hs.tracer))

	m.Use(middleware.Logger(hs.Cfg))

	if hs.Cfg.EnableGzip {
		m.UseMiddleware(middleware.Gziper())
	}

	m.Use(middleware.Recovery(hs.Cfg))

	hs.mapStatic(m, hs.Cfg.StaticRootPath, "build", "public/build")
	hs.mapStatic(m, hs.Cfg.StaticRootPath, "", "public")
	hs.mapStatic(m, hs.Cfg.StaticRootPath, "robots.txt", "robots.txt")

	if hs.Cfg.ImageUploadProvider == "local" {
		hs.mapStatic(m, hs.Cfg.ImagesDir, "", "/public/img/attachments")
	}

	m.Use(middleware.AddDefaultResponseHeaders(hs.Cfg))

	if hs.Cfg.ServeFromSubPath && hs.Cfg.AppSubURL != "" {
		m.SetURLPrefix(hs.Cfg.AppSubURL)
	}

	m.UseMiddleware(web.Renderer(filepath.Join(hs.Cfg.StaticRootPath, "views"), "[[", "]]"))

	// These endpoints are used for monitoring the Grafana instance
	// and should not be redirected or rejected.
	m.Use(hs.healthzHandler)
	m.Use(hs.apiHealthHandler)
	m.Use(hs.metricsEndpoint)

	m.Use(hs.ContextHandler.Middleware)
	m.Use(middleware.OrgRedirect(hs.Cfg))
	m.Use(acmiddleware.LoadPermissionsMiddleware(hs.AccessControl))

	// needs to be after context handler
	if hs.Cfg.EnforceDomain {
		m.Use(middleware.ValidateHostHeader(hs.Cfg))
	}

	m.Use(middleware.HandleNoCacheHeader)
	m.UseMiddleware(middleware.AddCSPHeader(hs.Cfg, hs.log))

	for _, mw := range hs.middlewares {
		m.Use(mw)
	}
}

func (hs *HTTPServer) metricsEndpoint(ctx *web.Context) {
	if !hs.Cfg.MetricsEndpointEnabled {
		return
	}

	if ctx.Req.Method != http.MethodGet || ctx.Req.URL.Path != "/metrics" {
		return
	}

	if hs.metricsEndpointBasicAuthEnabled() && !BasicAuthenticatedRequest(ctx.Req, hs.Cfg.MetricsEndpointBasicAuthUsername, hs.Cfg.MetricsEndpointBasicAuthPassword) {
		ctx.Resp.WriteHeader(http.StatusUnauthorized)
		return
	}

	promhttp.
		HandlerFor(prometheus.DefaultGatherer, promhttp.HandlerOpts{EnableOpenMetrics: true}).
		ServeHTTP(ctx.Resp, ctx.Req)
}

// healthzHandler always return 200 - Ok if Grafana's web server is running
func (hs *HTTPServer) healthzHandler(ctx *web.Context) {
	notHeadOrGet := ctx.Req.Method != http.MethodGet && ctx.Req.Method != http.MethodHead
	if notHeadOrGet || ctx.Req.URL.Path != "/healthz" {
		return
	}

	ctx.Resp.WriteHeader(200)
	_, err := ctx.Resp.Write([]byte("Ok"))
	if err != nil {
		hs.log.Error("could not write to response", "err", err)
	}
}

// apiHealthHandler will return ok if Grafana's web server is running and it
// can access the database. If the database cannot be accessed it will return
// http status code 503.
func (hs *HTTPServer) apiHealthHandler(ctx *web.Context) {
	notHeadOrGet := ctx.Req.Method != http.MethodGet && ctx.Req.Method != http.MethodHead
	if notHeadOrGet || ctx.Req.URL.Path != "/api/health" {
		return
	}

	data := simplejson.New()
	data.Set("database", "ok")
	if !hs.Cfg.AnonymousHideVersion {
		data.Set("version", hs.Cfg.BuildVersion)
		data.Set("commit", hs.Cfg.BuildCommit)
	}

	if !hs.databaseHealthy(ctx.Req.Context()) {
		data.Set("database", "failing")
		ctx.Resp.Header().Set("Content-Type", "application/json; charset=UTF-8")
		ctx.Resp.WriteHeader(503)
	} else {
		ctx.Resp.Header().Set("Content-Type", "application/json; charset=UTF-8")
		ctx.Resp.WriteHeader(200)
	}

	dataBytes, err := data.EncodePretty()
	if err != nil {
		hs.log.Error("Failed to encode data", "err", err)
		return
	}

	if _, err := ctx.Resp.Write(dataBytes); err != nil {
		hs.log.Error("Failed to write to response", "err", err)
	}
}

func (hs *HTTPServer) mapStatic(m *web.Mux, rootDir string, dir string, prefix string) {
	headers := func(c *web.Context) {
		c.Resp.Header().Set("Cache-Control", "public, max-age=3600")
	}

	if prefix == "public/build" {
		headers = func(c *web.Context) {
			c.Resp.Header().Set("Cache-Control", "public, max-age=31536000")
		}
	}

	if hs.Cfg.Env == setting.Dev {
		headers = func(c *web.Context) {
			c.Resp.Header().Set("Cache-Control", "max-age=0, must-revalidate, no-cache")
		}
	}

	m.Use(httpstatic.Static(
		path.Join(rootDir, dir),
		httpstatic.StaticOptions{
			SkipLogging: true,
			Prefix:      prefix,
			AddHeaders:  headers,
		},
	))
}

func (hs *HTTPServer) metricsEndpointBasicAuthEnabled() bool {
	return hs.Cfg.MetricsEndpointBasicAuthUsername != "" && hs.Cfg.MetricsEndpointBasicAuthPassword != ""
}<|MERGE_RESOLUTION|>--- conflicted
+++ resolved
@@ -76,7 +76,6 @@
 	middlewares      []web.Handler
 	namedMiddlewares []routing.RegisterNamedMiddleware
 
-<<<<<<< HEAD
 	PluginContextProvider        *plugincontext.Provider
 	RouteRegister                routing.RouteRegister
 	Bus                          bus.Bus
@@ -103,6 +102,7 @@
 	pluginErrorResolver          plugins.ErrorResolver
 	SearchService                *search.SearchService
 	ShortURLService              shorturls.Service
+	QueryHistoryService          queryhistory.Service
 	Live                         *live.GrafanaLive
 	LivePushGateway              *pushhttp.Gateway
 	ThumbService                 thumbs.Service
@@ -130,59 +130,6 @@
 	dashboardService             dashboards.DashboardService
 	dashboardProvisioningService dashboards.DashboardProvisioningService
 	folderService                dashboards.FolderService
-=======
-	PluginContextProvider     *plugincontext.Provider
-	RouteRegister             routing.RouteRegister
-	Bus                       bus.Bus
-	RenderService             rendering.Service
-	Cfg                       *setting.Cfg
-	Features                  *featuremgmt.FeatureManager
-	SettingsProvider          setting.Provider
-	HooksService              *hooks.HooksService
-	CacheService              *localcache.CacheService
-	DataSourceCache           datasources.CacheService
-	AuthTokenService          models.UserTokenService
-	QuotaService              *quota.QuotaService
-	RemoteCacheService        *remotecache.RemoteCache
-	ProvisioningService       provisioning.ProvisioningService
-	Login                     login.Service
-	License                   models.Licensing
-	AccessControl             accesscontrol.AccessControl
-	DataProxy                 *datasourceproxy.DataSourceProxyService
-	PluginRequestValidator    models.PluginRequestValidator
-	pluginClient              plugins.Client
-	pluginStore               plugins.Store
-	pluginDashboardManager    plugins.PluginDashboardManager
-	pluginStaticRouteResolver plugins.StaticRouteResolver
-	pluginErrorResolver       plugins.ErrorResolver
-	SearchService             *search.SearchService
-	ShortURLService           shorturls.Service
-	QueryHistoryService       queryhistory.Service
-	Live                      *live.GrafanaLive
-	LivePushGateway           *pushhttp.Gateway
-	ThumbService              thumbs.Service
-	ContextHandler            *contexthandler.ContextHandler
-	SQLStore                  *sqlstore.SQLStore
-	AlertEngine               *alerting.AlertEngine
-	LoadSchemaService         *schemaloader.SchemaLoaderService
-	AlertNG                   *ngalert.AlertNG
-	LibraryPanelService       librarypanels.Service
-	LibraryElementService     libraryelements.Service
-	SocialService             social.Service
-	Listener                  net.Listener
-	EncryptionService         encryption.Internal
-	SecretsService            secrets.Service
-	DataSourcesService        *datasources.Service
-	cleanUpService            *cleanup.CleanUpService
-	tracer                    tracing.Tracer
-	updateChecker             *updatechecker.Service
-	searchUsersService        searchusers.Service
-	teamGuardian              teamguardian.TeamGuardian
-	queryDataService          *query.Service
-	serviceAccountsService    serviceaccounts.Service
-	authInfoService           authinfoservice.Service
-	TeamPermissionsService    *resourcepermissions.Service
->>>>>>> aa22499b
 }
 
 type ServerOptions struct {
@@ -215,7 +162,6 @@
 	m := web.New()
 
 	hs := &HTTPServer{
-<<<<<<< HEAD
 		Cfg:                          cfg,
 		RouteRegister:                routeRegister,
 		Bus:                          bus,
@@ -237,6 +183,7 @@
 		AuthTokenService:             userTokenService,
 		cleanUpService:               cleanUpService,
 		ShortURLService:              shortURLService,
+		QueryHistoryService:          queryHistoryService,
 		Features:                     features,
 		ThumbService:                 thumbService,
 		RemoteCacheService:           remoteCache,
@@ -271,61 +218,6 @@
 		dashboardService:             dashboardService,
 		dashboardProvisioningService: dashboardProvisioningService,
 		folderService:                folderService,
-=======
-		Cfg:                       cfg,
-		RouteRegister:             routeRegister,
-		Bus:                       bus,
-		RenderService:             renderService,
-		License:                   licensing,
-		HooksService:              hooksService,
-		CacheService:              cacheService,
-		SQLStore:                  sqlStore,
-		AlertEngine:               alertEngine,
-		PluginRequestValidator:    pluginRequestValidator,
-		pluginClient:              pluginClient,
-		pluginStore:               pluginStore,
-		pluginStaticRouteResolver: pluginStaticRouteResolver,
-		pluginDashboardManager:    pluginDashboardManager,
-		pluginErrorResolver:       pluginErrorResolver,
-		updateChecker:             updateChecker,
-		SettingsProvider:          settingsProvider,
-		DataSourceCache:           dataSourceCache,
-		AuthTokenService:          userTokenService,
-		cleanUpService:            cleanUpService,
-		ShortURLService:           shortURLService,
-		QueryHistoryService:       queryHistoryService,
-		Features:                  features,
-		ThumbService:              thumbService,
-		RemoteCacheService:        remoteCache,
-		ProvisioningService:       provisioningService,
-		Login:                     loginService,
-		AccessControl:             accessControl,
-		DataProxy:                 dataSourceProxy,
-		SearchService:             searchService,
-		Live:                      live,
-		LivePushGateway:           livePushGateway,
-		PluginContextProvider:     plugCtxProvider,
-		ContextHandler:            contextHandler,
-		LoadSchemaService:         schemaService,
-		AlertNG:                   alertNG,
-		LibraryPanelService:       libraryPanelService,
-		LibraryElementService:     libraryElementService,
-		QuotaService:              quotaService,
-		tracer:                    tracer,
-		log:                       log.New("http.server"),
-		web:                       m,
-		Listener:                  opts.Listener,
-		SocialService:             socialService,
-		EncryptionService:         encryptionService,
-		SecretsService:            secretsService,
-		DataSourcesService:        dataSourcesService,
-		searchUsersService:        searchUsersService,
-		teamGuardian:              teamGuardian,
-		queryDataService:          queryDataService,
-		serviceAccountsService:    serviceaccountsService,
-		authInfoService:           authInfoService,
-		TeamPermissionsService:    resourcePermissionServices.GetTeamService(),
->>>>>>> aa22499b
 	}
 	if hs.Listener != nil {
 		hs.log.Debug("Using provided listener")
