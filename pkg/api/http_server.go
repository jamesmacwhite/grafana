--- conflicted
+++ resolved
@@ -77,7 +77,6 @@
 	middlewares      []web.Handler
 	namedMiddlewares []routing.RegisterNamedMiddleware
 
-<<<<<<< HEAD
 	PluginContextProvider        *plugincontext.Provider
 	RouteRegister                routing.RouteRegister
 	Bus                          bus.Bus
@@ -125,6 +124,7 @@
 	grafanaUpdateChecker         *updatechecker.GrafanaService
 	pluginsUpdateChecker         *updatechecker.PluginsService
 	searchUsersService           searchusers.Service
+	ldapGroups                   ldap.Groups
 	teamGuardian                 teamguardian.TeamGuardian
 	queryDataService             *query.Service
 	serviceAccountsService       serviceaccounts.Service
@@ -133,61 +133,6 @@
 	dashboardService             dashboards.DashboardService
 	dashboardProvisioningService dashboards.DashboardProvisioningService
 	folderService                dashboards.FolderService
-=======
-	PluginContextProvider     *plugincontext.Provider
-	RouteRegister             routing.RouteRegister
-	Bus                       bus.Bus
-	RenderService             rendering.Service
-	Cfg                       *setting.Cfg
-	Features                  *featuremgmt.FeatureManager
-	SettingsProvider          setting.Provider
-	HooksService              *hooks.HooksService
-	CacheService              *localcache.CacheService
-	DataSourceCache           datasources.CacheService
-	AuthTokenService          models.UserTokenService
-	QuotaService              *quota.QuotaService
-	RemoteCacheService        *remotecache.RemoteCache
-	ProvisioningService       provisioning.ProvisioningService
-	Login                     login.Service
-	License                   models.Licensing
-	AccessControl             accesscontrol.AccessControl
-	DataProxy                 *datasourceproxy.DataSourceProxyService
-	PluginRequestValidator    models.PluginRequestValidator
-	pluginClient              plugins.Client
-	pluginStore               plugins.Store
-	pluginDashboardManager    plugins.PluginDashboardManager
-	pluginStaticRouteResolver plugins.StaticRouteResolver
-	pluginErrorResolver       plugins.ErrorResolver
-	SearchService             *search.SearchService
-	ShortURLService           shorturls.Service
-	QueryHistoryService       queryhistory.Service
-	Live                      *live.GrafanaLive
-	LivePushGateway           *pushhttp.Gateway
-	ThumbService              thumbs.Service
-	ContextHandler            *contexthandler.ContextHandler
-	SQLStore                  *sqlstore.SQLStore
-	AlertEngine               *alerting.AlertEngine
-	LoadSchemaService         *schemaloader.SchemaLoaderService
-	AlertNG                   *ngalert.AlertNG
-	LibraryPanelService       librarypanels.Service
-	LibraryElementService     libraryelements.Service
-	SocialService             social.Service
-	Listener                  net.Listener
-	EncryptionService         encryption.Internal
-	SecretsService            secrets.Service
-	DataSourcesService        *datasources.Service
-	cleanUpService            *cleanup.CleanUpService
-	tracer                    tracing.Tracer
-	grafanaUpdateChecker      *updatechecker.GrafanaService
-	pluginsUpdateChecker      *updatechecker.PluginsService
-	searchUsersService        searchusers.Service
-	ldapGroups                ldap.Groups
-	teamGuardian              teamguardian.TeamGuardian
-	queryDataService          *query.Service
-	serviceAccountsService    serviceaccounts.Service
-	authInfoService           authinfoservice.Service
-	TeamPermissionsService    *resourcepermissions.Service
->>>>>>> 875e0736
 }
 
 type ServerOptions struct {
@@ -213,20 +158,14 @@
 	encryptionService encryption.Internal, grafanaUpdateChecker *updatechecker.GrafanaService,
 	pluginsUpdateChecker *updatechecker.PluginsService, searchUsersService searchusers.Service,
 	dataSourcesService *datasources.Service, secretsService secrets.Service, queryDataService *query.Service,
-<<<<<<< HEAD
-	teamGuardian teamguardian.TeamGuardian, serviceaccountsService serviceaccounts.Service,
+	ldapGroups ldap.Groups, teamGuardian teamguardian.TeamGuardian, serviceaccountsService serviceaccounts.Service,
 	dashboardService dashboards.DashboardService, dashboardProvisioningService dashboards.DashboardProvisioningService,
 	folderService dashboards.FolderService, authInfoService authinfoservice.Service,
 	resourcePermissionServices *resourceservices.ResourceServices) (*HTTPServer, error) {
-=======
-	ldapGroups ldap.Groups, teamGuardian teamguardian.TeamGuardian, serviceaccountsService serviceaccounts.Service,
-	authInfoService authinfoservice.Service, resourcePermissionServices *resourceservices.ResourceServices) (*HTTPServer, error) {
->>>>>>> 875e0736
 	web.Env = cfg.Env
 	m := web.New()
 
 	hs := &HTTPServer{
-<<<<<<< HEAD
 		Cfg:                          cfg,
 		RouteRegister:                routeRegister,
 		Bus:                          bus,
@@ -276,6 +215,7 @@
 		SecretsService:               secretsService,
 		DataSourcesService:           dataSourcesService,
 		searchUsersService:           searchUsersService,
+		ldapGroups:                   ldapGroups,
 		teamGuardian:                 teamGuardian,
 		queryDataService:             queryDataService,
 		serviceAccountsService:       serviceaccountsService,
@@ -284,63 +224,6 @@
 		dashboardService:             dashboardService,
 		dashboardProvisioningService: dashboardProvisioningService,
 		folderService:                folderService,
-=======
-		Cfg:                       cfg,
-		RouteRegister:             routeRegister,
-		Bus:                       bus,
-		RenderService:             renderService,
-		License:                   licensing,
-		HooksService:              hooksService,
-		CacheService:              cacheService,
-		SQLStore:                  sqlStore,
-		AlertEngine:               alertEngine,
-		PluginRequestValidator:    pluginRequestValidator,
-		pluginClient:              pluginClient,
-		pluginStore:               pluginStore,
-		pluginStaticRouteResolver: pluginStaticRouteResolver,
-		pluginDashboardManager:    pluginDashboardManager,
-		pluginErrorResolver:       pluginErrorResolver,
-		grafanaUpdateChecker:      grafanaUpdateChecker,
-		pluginsUpdateChecker:      pluginsUpdateChecker,
-		SettingsProvider:          settingsProvider,
-		DataSourceCache:           dataSourceCache,
-		AuthTokenService:          userTokenService,
-		cleanUpService:            cleanUpService,
-		ShortURLService:           shortURLService,
-		QueryHistoryService:       queryHistoryService,
-		Features:                  features,
-		ThumbService:              thumbService,
-		RemoteCacheService:        remoteCache,
-		ProvisioningService:       provisioningService,
-		Login:                     loginService,
-		AccessControl:             accessControl,
-		DataProxy:                 dataSourceProxy,
-		SearchService:             searchService,
-		Live:                      live,
-		LivePushGateway:           livePushGateway,
-		PluginContextProvider:     plugCtxProvider,
-		ContextHandler:            contextHandler,
-		LoadSchemaService:         schemaService,
-		AlertNG:                   alertNG,
-		LibraryPanelService:       libraryPanelService,
-		LibraryElementService:     libraryElementService,
-		QuotaService:              quotaService,
-		tracer:                    tracer,
-		log:                       log.New("http.server"),
-		web:                       m,
-		Listener:                  opts.Listener,
-		SocialService:             socialService,
-		EncryptionService:         encryptionService,
-		SecretsService:            secretsService,
-		DataSourcesService:        dataSourcesService,
-		searchUsersService:        searchUsersService,
-		ldapGroups:                ldapGroups,
-		teamGuardian:              teamGuardian,
-		queryDataService:          queryDataService,
-		serviceAccountsService:    serviceaccountsService,
-		authInfoService:           authInfoService,
-		TeamPermissionsService:    resourcePermissionServices.GetTeamService(),
->>>>>>> 875e0736
 	}
 	if hs.Listener != nil {
 		hs.log.Debug("Using provided listener")
