--- conflicted
+++ resolved
@@ -30,20 +30,11 @@
 	dashboardStore := &database.FakeDashboardStore{}
 	defer dashboardStore.AssertExpectations(t)
 
-<<<<<<< HEAD
 	hs := &HTTPServer{Cfg: settings, folderService: folderService, dashboardService: service.ProvideDashboardService(dashboardStore)}
 
 	t.Run("Given folder not exists", func(t *testing.T) {
 		folderService.On("GetFolderByUID", mock.Anything, mock.Anything, mock.Anything, mock.Anything).Return(nil, models.ErrFolderNotFound).Twice()
-
-=======
-		origNewFolderService := dashboards.NewFolderService
-		t.Cleanup(func() {
-			dashboards.NewFolderService = origNewFolderService
-		})
-		mockFolderService(mock)
 		mockSQLStore := mockstore.NewSQLStoreMock()
->>>>>>> 1b286e6b
 		loggedInUserScenarioWithRole(t, "When calling GET on", "GET", "/api/folders/uid/permissions", "/api/folders/:uid/permissions", models.ROLE_EDITOR, func(sc *scenarioContext) {
 			callGetFolderPermissions(sc, hs)
 			assert.Equal(t, 404, sc.resp.Code)
@@ -74,22 +65,9 @@
 		})
 
 		guardian.MockDashboardGuardian(&guardian.FakeDashboardGuardian{CanAdminValue: false})
-<<<<<<< HEAD
 		folderService.On("GetFolderByUID", mock.Anything, mock.Anything, mock.Anything, mock.Anything).Return(nil, models.ErrFolderAccessDenied).Twice()
-
-=======
-
-		mock := &fakeFolderService{
-			GetFolderByUIDResult: &models.Folder{
-				Id:    1,
-				Uid:   "uid",
-				Title: "Folder",
-			},
-		}
-
-		mockFolderService(mock)
 		mockSQLStore := mockstore.NewSQLStoreMock()
->>>>>>> 1b286e6b
+
 		loggedInUserScenarioWithRole(t, "When calling GET on", "GET", "/api/folders/uid/permissions", "/api/folders/:uid/permissions", models.ROLE_EDITOR, func(sc *scenarioContext) {
 			callGetFolderPermissions(sc, hs)
 			assert.Equal(t, 403, sc.resp.Code)
@@ -131,23 +109,11 @@
 			},
 		})
 
-<<<<<<< HEAD
 		folderResponse := &models.Folder{Id: 1, Uid: "uid", Title: "Folder"}
 		folderService.On("GetFolderByUID", mock.Anything, mock.Anything, mock.Anything, mock.Anything).Return(folderResponse, nil).Twice()
 		dashboardStore.On("UpdateDashboardACL", mock.Anything, mock.Anything, mock.Anything).Return(nil).Once()
-
-=======
-		mock := &fakeFolderService{
-			GetFolderByUIDResult: &models.Folder{
-				Id:    1,
-				Uid:   "uid",
-				Title: "Folder",
-			},
-		}
-
-		mockFolderService(mock)
 		mockSQLStore := mockstore.NewSQLStoreMock()
->>>>>>> 1b286e6b
+
 		loggedInUserScenarioWithRole(t, "When calling GET on", "GET", "/api/folders/uid/permissions", "/api/folders/:uid/permissions", models.ROLE_ADMIN, func(sc *scenarioContext) {
 			callGetFolderPermissions(sc, hs)
 			assert.Equal(t, 200, sc.resp.Code)
