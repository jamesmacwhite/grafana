--- conflicted
+++ resolved
@@ -208,7 +208,7 @@
 
 		t.Run("When user is an Org Editor", func(t *testing.T) {
 			role := models.ROLE_EDITOR
-			mock := mockstore.NewSQLStoreMock()
+			sqlStoreMock := mockstore.NewSQLStoreMock()
 			loggedInUserScenarioWithRole(t, "When calling GET on", "GET", "/api/dashboards/uid/abcdefghi",
 				"/api/dashboards/uid/:uid", role, func(sc *scenarioContext) {
 					state := setUp()
@@ -219,7 +219,7 @@
 					assert.True(t, dash.Meta.CanEdit)
 					assert.True(t, dash.Meta.CanSave)
 					assert.False(t, dash.Meta.CanAdmin)
-				}, mock)
+				}, sqlStoreMock)
 
 			loggedInUserScenarioWithRole(t, "When calling DELETE on", "DELETE", "/api/dashboards/uid/abcdefghi",
 				"/api/dashboards/uid/:uid", role, func(sc *scenarioContext) {
@@ -229,15 +229,12 @@
 						Cfg:                   setting.NewCfg(),
 						LibraryPanelService:   &mockLibraryPanelService{},
 						LibraryElementService: &mockLibraryElementService{},
-<<<<<<< HEAD
 						dashboardService:      &dashboards.FakeDashboardService{},
-=======
-						SQLStore:              mock,
->>>>>>> 1b286e6b
+						SQLStore:              sqlStoreMock,
 					})
 					assert.Equal(t, 200, sc.resp.Code)
 					assert.Equal(t, "abcdefghi", state.dashQueries[0].Uid)
-				}, mock)
+				}, sqlStoreMock)
 
 			loggedInUserScenarioWithRole(t, "When calling GET on", "GET", "/api/dashboards/id/2/versions/1",
 				"/api/dashboards/id/:dashboardId/versions/:id", role, func(sc *scenarioContext) {
@@ -245,7 +242,7 @@
 
 					callGetDashboardVersion(sc)
 					assert.Equal(t, 200, sc.resp.Code)
-				}, mock)
+				}, sqlStoreMock)
 
 			loggedInUserScenarioWithRole(t, "When calling GET on", "GET", "/api/dashboards/id/2/versions",
 				"/api/dashboards/id/:dashboardId/versions", role, func(sc *scenarioContext) {
@@ -253,7 +250,7 @@
 
 					callGetDashboardVersions(sc)
 					assert.Equal(t, 200, sc.resp.Code)
-				}, mock)
+				}, sqlStoreMock)
 		})
 	})
 
@@ -264,11 +261,8 @@
 			Live:                  newTestLive(t),
 			LibraryPanelService:   &mockLibraryPanelService{},
 			LibraryElementService: &mockLibraryElementService{},
-<<<<<<< HEAD
 			dashboardService:      service.ProvideDashboardService(dashboardStore),
-=======
 			SQLStore:              mockstore.NewSQLStoreMock(),
->>>>>>> 1b286e6b
 		}
 
 		setUp := func() *testState {
@@ -970,7 +964,7 @@
 				return nil
 			})
 		}
-		mock := mockstore.NewSQLStoreMock()
+		sqlStoreMock := mockstore.NewSQLStoreMock()
 		loggedInUserScenarioWithRole(t, "When calling DELETE on", "DELETE", "/api/dashboards/db/abcdefghi", "/api/dashboards/db/:uid", models.ROLE_EDITOR, func(sc *scenarioContext) {
 			setUp()
 
@@ -983,17 +977,14 @@
 				Cfg:                   setting.NewCfg(),
 				LibraryPanelService:   &mockLibraryPanelService{},
 				LibraryElementService: &mockLibraryElementService{},
-<<<<<<< HEAD
 				dashboardService:      service.ProvideDashboardService(dashboardStore),
-=======
-				SQLStore:              mock,
->>>>>>> 1b286e6b
+				SQLStore:              sqlStoreMock,
 			})
 
 			assert.Equal(t, 400, sc.resp.Code)
 			result := sc.ToJSON()
 			assert.Equal(t, models.ErrDashboardCannotDeleteProvisionedDashboard.Error(), result.Get("error").MustString())
-		}, mock)
+		}, sqlStoreMock)
 
 		loggedInUserScenarioWithRole(t, "When calling GET on", "GET", "/api/dashboards/uid/dash", "/api/dashboards/uid/:uid", models.ROLE_EDITOR, func(sc *scenarioContext) {
 			setUp()
@@ -1010,13 +1001,8 @@
 
 			dash := getDashboardShouldReturn200WithConfig(t, sc, fakeProvisioningService, dashboardStore)
 
-<<<<<<< HEAD
-			assert.Equal(t, "../../../dashboard1.json", dash.Meta.ProvisionedExternalId)
-		})
-=======
-			assert.Equal(t, filepath.Join("test", "dashboard1.json"), dash.Meta.ProvisionedExternalId)
-		}, mock)
->>>>>>> 1b286e6b
+			assert.Equal(t, "../../../dashboard1.json", dash.Meta.ProvisionedExternalId, sqlStoreMock)
+		}, sqlStoreMock)
 
 		mockSQLStore := mockstore.NewSQLStoreMock()
 		loggedInUserScenarioWithRole(t, "When allowUiUpdates is true and calling GET on", "GET", "/api/dashboards/uid/dash", "/api/dashboards/uid/:uid", models.ROLE_EDITOR, func(sc *scenarioContext) {
@@ -1031,19 +1017,12 @@
 			}
 
 			hs := &HTTPServer{
-<<<<<<< HEAD
 				Cfg:                          setting.NewCfg(),
 				ProvisioningService:          fakeProvisioningService,
 				LibraryPanelService:          &mockLibraryPanelService{},
 				LibraryElementService:        &mockLibraryElementService{},
 				dashboardProvisioningService: mockDashboardProvisioningService{},
-=======
-				Cfg:                   setting.NewCfg(),
-				ProvisioningService:   mock,
-				LibraryPanelService:   &mockLibraryPanelService{},
-				LibraryElementService: &mockLibraryElementService{},
-				SQLStore:              mockSQLStore,
->>>>>>> 1b286e6b
+				SQLStore:                     mockSQLStore,
 			}
 			callGetDashboard(sc, hs)
 
@@ -1054,7 +1033,7 @@
 			require.NoError(t, err)
 
 			assert.Equal(t, false, dash.Meta.Provisioned)
-		}, mock)
+		}, mockSQLStore)
 	})
 }
 
@@ -1075,19 +1054,12 @@
 	libraryElementsService := mockLibraryElementService{}
 
 	hs := &HTTPServer{
-<<<<<<< HEAD
 		Cfg:                          setting.NewCfg(),
 		LibraryPanelService:          &libraryPanelsService,
 		LibraryElementService:        &libraryElementsService,
 		ProvisioningService:          provisioningService,
 		dashboardProvisioningService: service.ProvideDashboardService(dashboardStore),
-=======
-		Cfg:                   setting.NewCfg(),
-		LibraryPanelService:   &libraryPanelsService,
-		LibraryElementService: &libraryElementsService,
-		ProvisioningService:   provisioningService,
-		SQLStore:              sc.sqlStore,
->>>>>>> 1b286e6b
+		SQLStore:                     sc.sqlStore,
 	}
 
 	callGetDashboard(sc, hs)
