--- conflicted
+++ resolved
@@ -97,18 +97,14 @@
 				}
 				name := formatFrameName(row, column, query)
 
-<<<<<<< HEAD
 				timeField := data.NewField("time", nil, timeArray)
 				valueField := data.NewField("value", row.Tags, valueArray)
 
 				// set a nice name on the value-field
 				valueField.SetConfig(&data.FieldConfig{DisplayNameFromDS: name})
 
-				frames = append(frames, data.NewFrame(name, timeField, valueField))
+				frames = append(frames, newDataFrame(name, query.RawQuery, timeField, valueField))
 			}
-=======
-			frames = append(frames, newDataFrame(name, query.RawQuery, timeField, valueField))
->>>>>>> 10232c78
 		}
 	}
 
