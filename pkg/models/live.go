--- conflicted
+++ resolved
@@ -18,14 +18,11 @@
 type SubscribeEvent struct {
 	Channel string
 	Path    string
-<<<<<<< HEAD
+	Data    json.RawMessage
 
 	// TODO: mostly hack for now to re-use plugin OnSubscribe implementation.
 	OnLeader     bool
 	LeadershipID string
-=======
-	Data    json.RawMessage
->>>>>>> 566907e6
 }
 
 // SubscribeReply is a reaction to SubscribeEvent.
