package ngalert

import (
	"context"
	"net/url"

	"github.com/benbjohnson/clock"
	"golang.org/x/sync/errgroup"

	"github.com/grafana/grafana/pkg/api/routing"
	"github.com/grafana/grafana/pkg/expr"
	"github.com/grafana/grafana/pkg/infra/kvstore"
	"github.com/grafana/grafana/pkg/infra/log"
	"github.com/grafana/grafana/pkg/services/datasourceproxy"
	"github.com/grafana/grafana/pkg/services/datasources"
	"github.com/grafana/grafana/pkg/services/ngalert/api"
	"github.com/grafana/grafana/pkg/services/ngalert/eval"
	"github.com/grafana/grafana/pkg/services/ngalert/metrics"
	"github.com/grafana/grafana/pkg/services/ngalert/notifier"
	"github.com/grafana/grafana/pkg/services/ngalert/schedule"
	"github.com/grafana/grafana/pkg/services/ngalert/state"
	"github.com/grafana/grafana/pkg/services/ngalert/store"
	"github.com/grafana/grafana/pkg/services/notifications"
	"github.com/grafana/grafana/pkg/services/quota"
	"github.com/grafana/grafana/pkg/services/secrets"
	"github.com/grafana/grafana/pkg/services/sqlstore"
	"github.com/grafana/grafana/pkg/setting"
)

func ProvideService(cfg *setting.Cfg, dataSourceCache datasources.CacheService, routeRegister routing.RouteRegister,
	sqlStore *sqlstore.SQLStore, kvStore kvstore.KVStore, expressionService *expr.Service, dataProxy *datasourceproxy.DataSourceProxyService,
	quotaService *quota.QuotaService, secretsService secrets.Service, notificationService notifications.Service, m *metrics.NGAlert) (*AlertNG, error) {
	ng := &AlertNG{
		Cfg:                 cfg,
		DataSourceCache:     dataSourceCache,
		RouteRegister:       routeRegister,
		SQLStore:            sqlStore,
		KVStore:             kvStore,
		ExpressionService:   expressionService,
		DataProxy:           dataProxy,
		QuotaService:        quotaService,
		SecretsService:      secretsService,
		Metrics:             m,
		NotificationService: notificationService,
		Log:                 log.New("ngalert"),
	}

	if ng.IsDisabled() {
		return ng, nil
	}

	if err := ng.init(); err != nil {
		return nil, err
	}

	return ng, nil
}

// AlertNG is the service for evaluating the condition of an alert definition.
type AlertNG struct {
	Cfg                 *setting.Cfg
	DataSourceCache     datasources.CacheService
	RouteRegister       routing.RouteRegister
	SQLStore            *sqlstore.SQLStore
	KVStore             kvstore.KVStore
	ExpressionService   *expr.Service
	DataProxy           *datasourceproxy.DataSourceProxyService
	QuotaService        *quota.QuotaService
	SecretsService      secrets.Service
	Metrics             *metrics.NGAlert
	NotificationService notifications.Service
	Log                 log.Logger
	schedule            schedule.ScheduleService
	stateManager        *state.Manager

	// Alerting notification services
	MultiOrgAlertmanager *notifier.MultiOrgAlertmanager
}

func (ng *AlertNG) init() error {
	var err error

<<<<<<< HEAD
	baseInterval := ng.Cfg.AlertingBaseInterval
	if baseInterval <= 0 {
		baseInterval = defaultBaseIntervalSeconds * time.Second
		ng.Cfg.AlertingBaseInterval = baseInterval
	}

=======
>>>>>>> 095ea44e
	store := &store.DBstore{
		BaseInterval:    ng.Cfg.UnifiedAlerting.BaseInterval,
		DefaultInterval: ng.Cfg.UnifiedAlerting.DefaultAlertForDuration,
		SQLStore:        ng.SQLStore,
		Logger:          ng.Log,
	}

	decryptFn := ng.SecretsService.GetDecryptedValue
	multiOrgMetrics := ng.Metrics.GetMultiOrgAlertmanagerMetrics()
	ng.MultiOrgAlertmanager, err = notifier.NewMultiOrgAlertmanager(ng.Cfg, store, store, ng.KVStore, decryptFn, multiOrgMetrics, ng.NotificationService, log.New("ngalert.multiorg.alertmanager"))
	if err != nil {
		return err
	}

	// Let's make sure we're able to complete an initial sync of Alertmanagers before we start the alerting components.
	if err := ng.MultiOrgAlertmanager.LoadAndSyncAlertmanagersForOrgs(context.Background()); err != nil {
		return err
	}

	schedCfg := schedule.SchedulerCfg{
		C:                       clock.New(),
		BaseInterval:            ng.Cfg.UnifiedAlerting.BaseInterval,
		Logger:                  ng.Log,
		MaxAttempts:             ng.Cfg.UnifiedAlerting.MaxAttempts,
		Evaluator:               eval.NewEvaluator(ng.Cfg, ng.Log, ng.DataSourceCache, ng.SecretsService),
		InstanceStore:           store,
		RuleStore:               store,
		AdminConfigStore:        store,
		OrgStore:                store,
		MultiOrgNotifier:        ng.MultiOrgAlertmanager,
		Metrics:                 ng.Metrics.GetSchedulerMetrics(),
		AdminConfigPollInterval: ng.Cfg.UnifiedAlerting.AdminConfigPollInterval,
		DisabledOrgs:            ng.Cfg.UnifiedAlerting.DisabledOrgs,
		MinRuleInterval:         ng.Cfg.UnifiedAlerting.MinInterval,
	}

	appUrl, err := url.Parse(ng.Cfg.AppURL)
	if err != nil {
		ng.Log.Error("Failed to parse application URL. Continue without it.", "error", err)
		appUrl = nil
	}
	stateManager := state.NewManager(ng.Log, ng.Metrics.GetStateMetrics(), appUrl, store, store, ng.SQLStore)
	scheduler := schedule.NewScheduler(schedCfg, ng.ExpressionService, appUrl, stateManager)

	ng.stateManager = stateManager
	ng.schedule = scheduler

	api := api.API{
		Cfg:                  ng.Cfg,
		DatasourceCache:      ng.DataSourceCache,
		RouteRegister:        ng.RouteRegister,
		ExpressionService:    ng.ExpressionService,
		Schedule:             ng.schedule,
		DataProxy:            ng.DataProxy,
		QuotaService:         ng.QuotaService,
		SecretsService:       ng.SecretsService,
		InstanceStore:        store,
		RuleStore:            store,
		AlertingStore:        store,
		AdminConfigStore:     store,
		MultiOrgAlertmanager: ng.MultiOrgAlertmanager,
		StateManager:         ng.stateManager,
	}
	api.RegisterAPIEndpoints(ng.Metrics.GetAPIMetrics())

	return nil
}

// Run starts the scheduler and Alertmanager.
func (ng *AlertNG) Run(ctx context.Context) error {
	ng.Log.Debug("ngalert starting")
	ng.stateManager.Warm(ctx)

	children, subCtx := errgroup.WithContext(ctx)

	if ng.Cfg.UnifiedAlerting.ExecuteAlerts {
		children.Go(func() error {
			return ng.schedule.Run(subCtx)
		})
	}
	children.Go(func() error {
		return ng.MultiOrgAlertmanager.Run(subCtx)
	})
	return children.Wait()
}

// IsDisabled returns true if the alerting service is disable for this instance.
func (ng *AlertNG) IsDisabled() bool {
	if ng.Cfg == nil {
		return true
	}
	return !ng.Cfg.UnifiedAlerting.IsEnabled()
}<|MERGE_RESOLUTION|>--- conflicted
+++ resolved
@@ -80,15 +80,6 @@
 func (ng *AlertNG) init() error {
 	var err error
 
-<<<<<<< HEAD
-	baseInterval := ng.Cfg.AlertingBaseInterval
-	if baseInterval <= 0 {
-		baseInterval = defaultBaseIntervalSeconds * time.Second
-		ng.Cfg.AlertingBaseInterval = baseInterval
-	}
-
-=======
->>>>>>> 095ea44e
 	store := &store.DBstore{
 		BaseInterval:    ng.Cfg.UnifiedAlerting.BaseInterval,
 		DefaultInterval: ng.Cfg.UnifiedAlerting.DefaultAlertForDuration,
