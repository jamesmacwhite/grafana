package models

import (
	"crypto/sha256"
	"fmt"
	"net/url"
)

type AlertmanagersChoice string

const (
	AllAlertmanagers      AlertmanagersChoice = "all"
	InternalAlertmanager  AlertmanagersChoice = "internal"
	ExternalAlertmanagers AlertmanagersChoice = "external"
)

// AdminConfiguration represents the ngalert administration configuration settings.
type AdminConfiguration struct {
	ID    int64 `xorm:"pk autoincr 'id'"`
	OrgID int64 `xorm:"org_id"`

	// List of Alertmanager(s) URL to push alerts to.
	Alertmanagers []string

	// SendAlertsTo indicates which set of alertmanagers will handle the alert.
	SendAlertsTo AlertmanagersChoice `xorm:"send_alerts_to"`

	CreatedAt int64 `xorm:"created"`
	UpdatedAt int64 `xorm:"updated"`
}

func (ac *AdminConfiguration) AsSHA256() string {
	h := sha256.New()
	_, _ = h.Write([]byte(fmt.Sprintf("%v", ac.Alertmanagers)))
	return fmt.Sprintf("%x", h.Sum(nil))
}

<<<<<<< HEAD
func (amc AlertmanagersChoice) IsValid() bool {
	return amc == AllAlertmanagers || amc == InternalAlertmanager || amc == ExternalAlertmanagers
=======
func (ac *AdminConfiguration) Validate() error {
	for _, u := range ac.Alertmanagers {
		_, err := url.Parse(u)
		if err != nil {
			return err
		}
	}

	return nil
>>>>>>> bec3cc46
}<|MERGE_RESOLUTION|>--- conflicted
+++ resolved
@@ -35,10 +35,6 @@
 	return fmt.Sprintf("%x", h.Sum(nil))
 }
 
-<<<<<<< HEAD
-func (amc AlertmanagersChoice) IsValid() bool {
-	return amc == AllAlertmanagers || amc == InternalAlertmanager || amc == ExternalAlertmanagers
-=======
 func (ac *AdminConfiguration) Validate() error {
 	for _, u := range ac.Alertmanagers {
 		_, err := url.Parse(u)
@@ -48,5 +44,8 @@
 	}
 
 	return nil
->>>>>>> bec3cc46
+}
+
+func (amc AlertmanagersChoice) IsValid() bool {
+	return amc == AllAlertmanagers || amc == InternalAlertmanager || amc == ExternalAlertmanagers
 }