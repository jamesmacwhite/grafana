package accesscontrol

import (
	"encoding/json"
	"strings"
	"time"
)

// RoleRegistration stores a role and its assignments to built-in roles
// (Viewer, Editor, Admin, Grafana Admin)
type RoleRegistration struct {
	Role   RoleDTO
	Grants []string
}

// Role is the model for Role in RBAC.
type Role struct {
	ID          int64  `json:"-" xorm:"pk autoincr 'id'"`
	OrgID       int64  `json:"-" xorm:"org_id"`
	Version     int64  `json:"version"`
	UID         string `xorm:"uid" json:"uid"`
	Name        string `json:"name"`
	DisplayName string `json:"displayName"`
	Group       string `xorm:"group_name" json:"group"`
	Description string `json:"description"`

	Updated time.Time `json:"updated"`
	Created time.Time `json:"created"`
}

func (r Role) Global() bool {
	return r.OrgID == GlobalOrgID
}

func (r Role) IsFixed() bool {
	return strings.HasPrefix(r.Name, FixedRolePrefix)
}

func (r Role) GetDisplayName() string {
	if r.IsFixed() && r.DisplayName == "" {
		r.DisplayName = fallbackDisplayName(r.Name)
	}
	return r.DisplayName
}

func (r Role) MarshalJSON() ([]byte, error) {
	type Alias Role

	r.DisplayName = r.GetDisplayName()
	return json.Marshal(&struct {
		Alias
		Global bool `json:"global" xorm:"-"`
	}{
		Alias:  (Alias)(r),
		Global: r.Global(),
	})
}

type RoleDTO struct {
	Version     int64        `json:"version"`
	UID         string       `xorm:"uid" json:"uid"`
	Name        string       `json:"name"`
	DisplayName string       `json:"displayName"`
	Description string       `json:"description"`
	Group       string       `xorm:"group_name" json:"group"`
	Permissions []Permission `json:"permissions,omitempty"`
	Delegatable *bool        `json:"delegatable,omitempty"`

	ID    int64 `json:"-" xorm:"pk autoincr 'id'"`
	OrgID int64 `json:"-" xorm:"org_id"`

	Updated time.Time `json:"updated"`
	Created time.Time `json:"created"`
}

func (r RoleDTO) Role() Role {
	return Role{
		ID:          r.ID,
		OrgID:       r.OrgID,
		UID:         r.UID,
		Name:        r.Name,
		DisplayName: r.DisplayName,
		Group:       r.Group,
		Description: r.Description,
		Updated:     r.Updated,
		Created:     r.Created,
	}
}

func (r RoleDTO) Global() bool {
	return r.OrgID == GlobalOrgID
}

func (r RoleDTO) IsFixed() bool {
	return strings.HasPrefix(r.Name, FixedRolePrefix)
}

func (r RoleDTO) GetDisplayName() string {
	if r.IsFixed() && r.DisplayName == "" {
		r.DisplayName = fallbackDisplayName(r.Name)
	}
	if r.DisplayName == "" {
		return r.Name
	}
	return r.DisplayName
}

func (r RoleDTO) MarshalJSON() ([]byte, error) {
	type Alias RoleDTO

	r.DisplayName = r.GetDisplayName()
	return json.Marshal(&struct {
		Alias
		Global bool `json:"global" xorm:"-"`
	}{
		Alias:  (Alias)(r),
		Global: r.Global(),
	})
}

// fallbackDisplayName provides a fallback name for role
// that can be displayed in the ui for better readability
// example: currently this would give:
// fixed:datasources:name -> datasources name
// datasources:admin      -> datasources admin
func fallbackDisplayName(rName string) string {
	// removing prefix for fixed roles
	rNameWithoutPrefix := strings.Replace(rName, FixedRolePrefix, "", 1)
	return strings.TrimSpace(strings.Replace(rNameWithoutPrefix, ":", " ", -1))
}

type TeamRole struct {
	ID     int64 `json:"id" xorm:"pk autoincr 'id'"`
	OrgID  int64 `json:"orgId" xorm:"org_id"`
	RoleID int64 `json:"roleId" xorm:"role_id"`
	TeamID int64 `json:"teamId" xorm:"team_id"`

	Created time.Time
}

type UserRole struct {
	ID     int64 `json:"id" xorm:"pk autoincr 'id'"`
	OrgID  int64 `json:"orgId" xorm:"org_id"`
	RoleID int64 `json:"roleId" xorm:"role_id"`
	UserID int64 `json:"userId" xorm:"user_id"`

	Created time.Time
}

type BuiltinRole struct {
	ID     int64 `json:"id" xorm:"pk autoincr 'id'"`
	RoleID int64 `json:"roleId" xorm:"role_id"`
	OrgID  int64 `json:"orgId" xorm:"org_id"`
	Role   string

	Updated time.Time
	Created time.Time
}

// Permission is the model for access control permissions.
type Permission struct {
	ID     int64  `json:"-" xorm:"pk autoincr 'id'"`
	RoleID int64  `json:"-" xorm:"role_id"`
	Action string `json:"action"`
	Scope  string `json:"scope"`

	Updated time.Time `json:"updated"`
	Created time.Time `json:"created"`
}

func (p Permission) OSSPermission() Permission {
	return Permission{
		Action: p.Action,
		Scope:  p.Scope,
	}
}

type GetUserPermissionsQuery struct {
	OrgID  int64 `json:"-"`
	UserID int64 `json:"userId"`
	Roles  []string
}

// ScopeParams holds the parameters used to fill in scope templates
type ScopeParams struct {
	OrgID     int64
	URLParams map[string]string
}

// ResourcePermission is structure that holds all actions that either a team / user / builtin-role
// can perform against specific resource.
type ResourcePermission struct {
	ID          int64
	ResourceID  string
	RoleName    string
	Actions     []string
	Scope       string
	UserId      int64
	UserLogin   string
	UserEmail   string
	TeamId      int64
	TeamEmail   string
	Team        string
	BuiltInRole string
	Created     time.Time
	Updated     time.Time
}

func (p *ResourcePermission) IsManaged() bool {
	return strings.HasPrefix(p.RoleName, "managed:")
}

func (p *ResourcePermission) Contains(targetActions []string) bool {
	if len(p.Actions) < len(targetActions) {
		return false
	}

	var contain = func(arr []string, s string) bool {
		for _, item := range arr {
			if item == s {
				return true
			}
		}
		return false
	}

	for _, a := range targetActions {
		if !contain(p.Actions, a) {
			return false
		}
	}

	return true
}

type SetResourcePermissionCommand struct {
	Actions    []string
	Resource   string
	ResourceID string
	Permission string
}

type GetResourcesPermissionsQuery struct {
	Actions     []string
	Resource    string
	ResourceIDs []string
	OnlyManaged bool
}

const (
	GlobalOrgID = 0
	// Permission actions

	// Users actions
	ActionUsersRead     = "users:read"
	ActionUsersWrite    = "users:write"
	ActionUsersTeamRead = "users.teams:read"
	// We can ignore gosec G101 since this does not contain any credentials.
	// nolint:gosec
	ActionUsersAuthTokenList = "users.authtoken:list"
	// We can ignore gosec G101 since this does not contain any credentials.
	// nolint:gosec
	ActionUsersAuthTokenUpdate = "users.authtoken:update"
	// We can ignore gosec G101 since this does not contain any credentials.
	// nolint:gosec
	ActionUsersPasswordUpdate    = "users.password:update"
	ActionUsersDelete            = "users:delete"
	ActionUsersCreate            = "users:create"
	ActionUsersEnable            = "users:enable"
	ActionUsersDisable           = "users:disable"
	ActionUsersPermissionsUpdate = "users.permissions:update"
	ActionUsersLogout            = "users:logout"
	ActionUsersQuotasList        = "users.quotas:list"
	ActionUsersQuotasUpdate      = "users.quotas:update"

	// Org actions
	ActionOrgUsersRead       = "org.users:read"
	ActionOrgUsersAdd        = "org.users:add"
	ActionOrgUsersRemove     = "org.users:remove"
	ActionOrgUsersRoleUpdate = "org.users.role:update"

	// LDAP actions
	ActionLDAPUsersRead    = "ldap.user:read"
	ActionLDAPUsersSync    = "ldap.user:sync"
	ActionLDAPStatusRead   = "ldap.status:read"
	ActionLDAPConfigReload = "ldap.config:reload"

	// Server actions
	ActionServerStatsRead = "server.stats:read"

	// Settings actions
	ActionSettingsRead = "settings:read"

	// Datasources actions
	ActionDatasourcesExplore = "datasources:explore"

	// Plugin actions
	ActionPluginsManage = "plugins:manage"

	// Global Scopes
	ScopeGlobalUsersAll = "global:users:*"

	// Users scope
	ScopeUsersAll = "users:*"

	// Settings scope
	ScopeSettingsAll = "settings:*"

	// Licensing related actions
	ActionLicensingRead        = "licensing:read"
	ActionLicensingUpdate      = "licensing:update"
	ActionLicensingDelete      = "licensing:delete"
	ActionLicensingReportsRead = "licensing.reports:read"

<<<<<<< HEAD
	// Team actions
	ActionTeamsCreate = "teams:create"

	// Dashboard actions
	ActionDashboardsCreate           = "dashboards:create"
	ActionDashboardsRead             = "dashboards:read"
	ActionDashboardsEdit             = "dashboards:edit"
	ActionDashboardsWrite            = "dashboards:write"
	ActionDashboardsDelete           = "dashboards:delete"
	ActionDashboardsPermissionsRead  = "dashboards.permissions:read"
	ActionDashboardsPermissionsWrite = "dashboards.permissions:write"

	// Dashboard scopes
	ScopeDashboardsAll = "dashboards:*"

	// Folder actions
	ActionFoldersCreate           = "folders:create"
	ActionFoldersRead             = "folders:read"
	ActionFoldersEdit             = "folders:edit"
	ActionFoldersWrite            = "folders:write"
	ActionFoldersDelete           = "folders:delete"
	ActionFoldersPermissionsRead  = "folders.permissions:read"
	ActionFoldersPermissionsWrite = "folders.permissions:write"

	// Folder scopes
	ScopeFoldersAll = "folders:*"
=======
	// Team related actions
	ActionTeamsCreate           = "teams:create"
	ActionTeamsDelete           = "teams:delete"
	ActionTeamsRead             = "teams:read"
	ActionTeamsWrite            = "teams:write"
	ActionTeamsPermissionsRead  = "teams.permissions:read"
	ActionTeamsPermissionsWrite = "teams.permissions:write"

	// Team related scopes
	ScopeTeamsAll = "teams:*"
)

var (
	// Team scope
	ScopeTeamsID = Scope("teams", "id", Parameter(":teamId"))
>>>>>>> 919c4511
)

const RoleGrafanaAdmin = "Grafana Admin"

const FixedRolePrefix = "fixed:"

// LicensingPageReaderAccess defines permissions that grant access to the licensing and stats page
var LicensingPageReaderAccess = EvalAny(
	EvalPermission(ActionLicensingRead),
	EvalPermission(ActionServerStatsRead),
)<|MERGE_RESOLUTION|>--- conflicted
+++ resolved
@@ -312,10 +312,6 @@
 	ActionLicensingDelete      = "licensing:delete"
 	ActionLicensingReportsRead = "licensing.reports:read"
 
-<<<<<<< HEAD
-	// Team actions
-	ActionTeamsCreate = "teams:create"
-
 	// Dashboard actions
 	ActionDashboardsCreate           = "dashboards:create"
 	ActionDashboardsRead             = "dashboards:read"
@@ -339,7 +335,7 @@
 
 	// Folder scopes
 	ScopeFoldersAll = "folders:*"
-=======
+
 	// Team related actions
 	ActionTeamsCreate           = "teams:create"
 	ActionTeamsDelete           = "teams:delete"
@@ -355,7 +351,6 @@
 var (
 	// Team scope
 	ScopeTeamsID = Scope("teams", "id", Parameter(":teamId"))
->>>>>>> 919c4511
 )
 
 const RoleGrafanaAdmin = "Grafana Admin"
